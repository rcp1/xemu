/*
 * QEMU System Emulator
 *
 * Copyright (c) 2003-2008 Fabrice Bellard
 *
 * Permission is hereby granted, free of charge, to any person obtaining a copy
 * of this software and associated documentation files (the "Software"), to deal
 * in the Software without restriction, including without limitation the rights
 * to use, copy, modify, merge, publish, distribute, sublicense, and/or sell
 * copies of the Software, and to permit persons to whom the Software is
 * furnished to do so, subject to the following conditions:
 *
 * The above copyright notice and this permission notice shall be included in
 * all copies or substantial portions of the Software.
 *
 * THE SOFTWARE IS PROVIDED "AS IS", WITHOUT WARRANTY OF ANY KIND, EXPRESS OR
 * IMPLIED, INCLUDING BUT NOT LIMITED TO THE WARRANTIES OF MERCHANTABILITY,
 * FITNESS FOR A PARTICULAR PURPOSE AND NONINFRINGEMENT. IN NO EVENT SHALL
 * THE AUTHORS OR COPYRIGHT HOLDERS BE LIABLE FOR ANY CLAIM, DAMAGES OR OTHER
 * LIABILITY, WHETHER IN AN ACTION OF CONTRACT, TORT OR OTHERWISE, ARISING FROM,
 * OUT OF OR IN CONNECTION WITH THE SOFTWARE OR THE USE OR OTHER DEALINGS IN
 * THE SOFTWARE.
 */

#include "qemu/osdep.h"
#include "qemu-common.h"
#include "qemu/datadir.h"
#include "qemu/units.h"
#include "exec/cpu-common.h"
#include "hw/qdev-properties.h"
#include "qapi/compat-policy.h"
#include "qapi/error.h"
#include "qapi/qmp/qdict.h"
#include "qapi/qmp/qstring.h"
#include "qapi/qmp/qjson.h"
#include "qemu-version.h"
#include "qemu/cutils.h"
#include "qemu/help_option.h"
#include "qemu/uuid.h"
#include "sysemu/reset.h"
#include "sysemu/runstate.h"
#include "sysemu/runstate-action.h"
#include "sysemu/seccomp.h"
#include "sysemu/tcg.h"
#include "sysemu/xen.h"

#include "qemu/error-report.h"
#include "qemu/sockets.h"
#include "qemu/accel.h"
#include "hw/usb.h"
#include "hw/isa/isa.h"
#include "hw/scsi/scsi.h"
#include "hw/display/vga.h"
#include "sysemu/watchdog.h"
#include "hw/firmware/smbios.h"
#include "hw/acpi/acpi.h"
#include "hw/xen/xen.h"
#include "hw/loader.h"
#include "monitor/qdev.h"
#include "net/net.h"
#include "net/slirp.h"
#include "monitor/monitor.h"
#include "ui/console.h"
#include "ui/input.h"
#include "sysemu/sysemu.h"
#include "sysemu/numa.h"
#include "sysemu/hostmem.h"
#include "exec/gdbstub.h"
#include "qemu/timer.h"
#include "chardev/char.h"
#include "qemu/bitmap.h"
#include "qemu/log.h"
#include "sysemu/blockdev.h"
#include "hw/block/block.h"
#include "hw/i386/x86.h"
#include "hw/i386/pc.h"
#include "migration/misc.h"
#include "migration/snapshot.h"
#include "sysemu/tpm.h"
#include "sysemu/dma.h"
#include "hw/audio/soundhw.h"
#include "audio/audio.h"
#include "sysemu/cpus.h"
#include "sysemu/cpu-timers.h"
#include "migration/colo.h"
#include "migration/postcopy-ram.h"
#include "sysemu/kvm.h"
#include "sysemu/hax.h"
#include "qapi/qobject-input-visitor.h"
#include "qemu/option.h"
#include "qemu/config-file.h"
#include "qemu/qemu-options.h"
#include "qemu/main-loop.h"
#ifdef CONFIG_VIRTFS
#include "fsdev/qemu-fsdev.h"
#endif
#include "sysemu/qtest.h"

#include "disas/disas.h"

#include "trace.h"
#include "trace/control.h"
#include "qemu/plugin.h"
#include "qemu/queue.h"
#include "sysemu/arch_init.h"
#include "exec/confidential-guest-support.h"

#include "ui/qemu-spice.h"
#include "qapi/string-input-visitor.h"
#include "qapi/opts-visitor.h"
#include "qapi/clone-visitor.h"
#include "qom/object_interfaces.h"
#include "semihosting/semihost.h"
#include "crypto/init.h"
#include "sysemu/replay.h"
#include "qapi/qapi-events-run-state.h"
#include "qapi/qapi-visit-block-core.h"
#include "qapi/qapi-visit-compat.h"
#include "qapi/qapi-visit-ui.h"
#include "qapi/qapi-commands-block-core.h"
#include "qapi/qapi-commands-migration.h"
#include "qapi/qapi-commands-misc.h"
#include "qapi/qapi-visit-qom.h"
#include "qapi/qapi-commands-ui.h"
#include "qapi/qmp/qdict.h"
#include "qapi/qmp/qerror.h"
#include "sysemu/iothread.h"
#include "qemu/guest-random.h"

<<<<<<< HEAD
#include "ui/xemu-settings.h"
#include "ui/xemu-notifications.h"
#include "ui/xemu-net.h"
#include "ui/xemu-input.h"
#include "hw/xbox/eeprom_generation.h"
=======
#include "config-host.h"
>>>>>>> f9baca54

#define MAX_VIRTIO_CONSOLES 1

typedef struct BlockdevOptionsQueueEntry {
    BlockdevOptions *bdo;
    Location loc;
    QSIMPLEQ_ENTRY(BlockdevOptionsQueueEntry) entry;
} BlockdevOptionsQueueEntry;

typedef QSIMPLEQ_HEAD(, BlockdevOptionsQueueEntry) BlockdevOptionsQueue;

typedef struct ObjectOption {
    ObjectOptions *opts;
    QTAILQ_ENTRY(ObjectOption) next;
} ObjectOption;

static const char *cpu_option;
static const char *mem_path;
static const char *incoming;
static const char *loadvm;
static const char *accelerators;
static QDict *machine_opts_dict;
static QTAILQ_HEAD(, ObjectOption) object_opts = QTAILQ_HEAD_INITIALIZER(object_opts);
static ram_addr_t maxram_size;
static uint64_t ram_slots;
static int display_remote;
static int snapshot;
static bool preconfig_requested;
static QemuPluginList plugin_list = QTAILQ_HEAD_INITIALIZER(plugin_list);
static BlockdevOptionsQueue bdo_queue = QSIMPLEQ_HEAD_INITIALIZER(bdo_queue);
static bool nographic = false;
static int mem_prealloc; /* force preallocation of physical target memory */
static ram_addr_t ram_size;
static const char *vga_model = NULL;
static DisplayOptions dpy;
static int num_serial_hds;
static Chardev **serial_hds;
static const char *log_mask;
static const char *log_file;
static bool list_data_dirs;
static const char *watchdog;
static const char *qtest_chrdev;
static const char *qtest_log;

static int has_defaults = 1;
static int default_serial = 1;
static int default_parallel = 1;
static int default_monitor = 1;
static int default_floppy = 1;
static int default_cdrom = 1;
static int default_sdcard = 1;
static int default_vga = 1;
static int default_net = 1;

static struct {
    const char *driver;
    int *flag;
} default_list[] = {
    { .driver = "isa-serial",           .flag = &default_serial    },
    { .driver = "isa-parallel",         .flag = &default_parallel  },
    { .driver = "isa-fdc",              .flag = &default_floppy    },
    { .driver = "floppy",               .flag = &default_floppy    },
    { .driver = "ide-cd",               .flag = &default_cdrom     },
    { .driver = "ide-hd",               .flag = &default_cdrom     },
    { .driver = "scsi-cd",              .flag = &default_cdrom     },
    { .driver = "scsi-hd",              .flag = &default_cdrom     },
    { .driver = "VGA",                  .flag = &default_vga       },
    { .driver = "isa-vga",              .flag = &default_vga       },
    { .driver = "cirrus-vga",           .flag = &default_vga       },
    { .driver = "isa-cirrus-vga",       .flag = &default_vga       },
    { .driver = "vmware-svga",          .flag = &default_vga       },
    { .driver = "qxl-vga",              .flag = &default_vga       },
    { .driver = "virtio-vga",           .flag = &default_vga       },
    { .driver = "ati-vga",              .flag = &default_vga       },
    { .driver = "vhost-user-vga",       .flag = &default_vga       },
    { .driver = "virtio-vga-gl",        .flag = &default_vga       },
};

static QemuOptsList qemu_rtc_opts = {
    .name = "rtc",
    .head = QTAILQ_HEAD_INITIALIZER(qemu_rtc_opts.head),
    .merge_lists = true,
    .desc = {
        {
            .name = "base",
            .type = QEMU_OPT_STRING,
        },{
            .name = "clock",
            .type = QEMU_OPT_STRING,
        },{
            .name = "driftfix",
            .type = QEMU_OPT_STRING,
        },
        { /* end of list */ }
    },
};

static QemuOptsList qemu_option_rom_opts = {
    .name = "option-rom",
    .implied_opt_name = "romfile",
    .head = QTAILQ_HEAD_INITIALIZER(qemu_option_rom_opts.head),
    .desc = {
        {
            .name = "bootindex",
            .type = QEMU_OPT_NUMBER,
        }, {
            .name = "romfile",
            .type = QEMU_OPT_STRING,
        },
        { /* end of list */ }
    },
};

static QemuOptsList qemu_accel_opts = {
    .name = "accel",
    .implied_opt_name = "accel",
    .head = QTAILQ_HEAD_INITIALIZER(qemu_accel_opts.head),
    .desc = {
        /*
         * no elements => accept any
         * sanity checking will happen later
         * when setting accelerator properties
         */
        { }
    },
};

static QemuOptsList qemu_boot_opts = {
    .name = "boot-opts",
    .implied_opt_name = "order",
    .merge_lists = true,
    .head = QTAILQ_HEAD_INITIALIZER(qemu_boot_opts.head),
    .desc = {
        {
            .name = "order",
            .type = QEMU_OPT_STRING,
        }, {
            .name = "once",
            .type = QEMU_OPT_STRING,
        }, {
            .name = "menu",
            .type = QEMU_OPT_BOOL,
        }, {
            .name = "splash",
            .type = QEMU_OPT_STRING,
        }, {
            .name = "splash-time",
            .type = QEMU_OPT_NUMBER,
        }, {
            .name = "reboot-timeout",
            .type = QEMU_OPT_NUMBER,
        }, {
            .name = "strict",
            .type = QEMU_OPT_BOOL,
        },
        { /*End of list */ }
    },
};

static QemuOptsList qemu_add_fd_opts = {
    .name = "add-fd",
    .head = QTAILQ_HEAD_INITIALIZER(qemu_add_fd_opts.head),
    .desc = {
        {
            .name = "fd",
            .type = QEMU_OPT_NUMBER,
            .help = "file descriptor of which a duplicate is added to fd set",
        },{
            .name = "set",
            .type = QEMU_OPT_NUMBER,
            .help = "ID of the fd set to add fd to",
        },{
            .name = "opaque",
            .type = QEMU_OPT_STRING,
            .help = "free-form string used to describe fd",
        },
        { /* end of list */ }
    },
};

static QemuOptsList qemu_object_opts = {
    .name = "object",
    .implied_opt_name = "qom-type",
    .head = QTAILQ_HEAD_INITIALIZER(qemu_object_opts.head),
    .desc = {
        { }
    },
};

static QemuOptsList qemu_tpmdev_opts = {
    .name = "tpmdev",
    .implied_opt_name = "type",
    .head = QTAILQ_HEAD_INITIALIZER(qemu_tpmdev_opts.head),
    .desc = {
        /* options are defined in the TPM backends */
        { /* end of list */ }
    },
};

static QemuOptsList qemu_overcommit_opts = {
    .name = "overcommit",
    .head = QTAILQ_HEAD_INITIALIZER(qemu_overcommit_opts.head),
    .desc = {
        {
            .name = "mem-lock",
            .type = QEMU_OPT_BOOL,
        },
        {
            .name = "cpu-pm",
            .type = QEMU_OPT_BOOL,
        },
        { /* end of list */ }
    },
};

static QemuOptsList qemu_msg_opts = {
    .name = "msg",
    .head = QTAILQ_HEAD_INITIALIZER(qemu_msg_opts.head),
    .desc = {
        {
            .name = "timestamp",
            .type = QEMU_OPT_BOOL,
        },
        {
            .name = "guest-name",
            .type = QEMU_OPT_BOOL,
            .help = "Prepends guest name for error messages but only if "
                    "-name guest is set otherwise option is ignored\n",
        },
        { /* end of list */ }
    },
};

static QemuOptsList qemu_name_opts = {
    .name = "name",
    .implied_opt_name = "guest",
    .merge_lists = true,
    .head = QTAILQ_HEAD_INITIALIZER(qemu_name_opts.head),
    .desc = {
        {
            .name = "guest",
            .type = QEMU_OPT_STRING,
            .help = "Sets the name of the guest.\n"
                    "This name will be displayed in the SDL window caption.\n"
                    "The name will also be used for the VNC server",
        }, {
            .name = "process",
            .type = QEMU_OPT_STRING,
            .help = "Sets the name of the QEMU process, as shown in top etc",
        }, {
            .name = "debug-threads",
            .type = QEMU_OPT_BOOL,
            .help = "When enabled, name the individual threads; defaults off.\n"
                    "NOTE: The thread names are for debugging and not a\n"
                    "stable API.",
        },
        { /* End of list */ }
    },
};

static QemuOptsList qemu_mem_opts = {
    .name = "memory",
    .implied_opt_name = "size",
    .head = QTAILQ_HEAD_INITIALIZER(qemu_mem_opts.head),
    .merge_lists = true,
    .desc = {
        {
            .name = "size",
            .type = QEMU_OPT_SIZE,
        },
        {
            .name = "slots",
            .type = QEMU_OPT_NUMBER,
        },
        {
            .name = "maxmem",
            .type = QEMU_OPT_SIZE,
        },
        { /* end of list */ }
    },
};

static QemuOptsList qemu_icount_opts = {
    .name = "icount",
    .implied_opt_name = "shift",
    .merge_lists = true,
    .head = QTAILQ_HEAD_INITIALIZER(qemu_icount_opts.head),
    .desc = {
        {
            .name = "shift",
            .type = QEMU_OPT_STRING,
        }, {
            .name = "align",
            .type = QEMU_OPT_BOOL,
        }, {
            .name = "sleep",
            .type = QEMU_OPT_BOOL,
        }, {
            .name = "rr",
            .type = QEMU_OPT_STRING,
        }, {
            .name = "rrfile",
            .type = QEMU_OPT_STRING,
        }, {
            .name = "rrsnapshot",
            .type = QEMU_OPT_STRING,
        },
        { /* end of list */ }
    },
};

static QemuOptsList qemu_fw_cfg_opts = {
    .name = "fw_cfg",
    .implied_opt_name = "name",
    .head = QTAILQ_HEAD_INITIALIZER(qemu_fw_cfg_opts.head),
    .desc = {
        {
            .name = "name",
            .type = QEMU_OPT_STRING,
            .help = "Sets the fw_cfg name of the blob to be inserted",
        }, {
            .name = "file",
            .type = QEMU_OPT_STRING,
            .help = "Sets the name of the file from which "
                    "the fw_cfg blob will be loaded",
        }, {
            .name = "string",
            .type = QEMU_OPT_STRING,
            .help = "Sets content of the blob to be inserted from a string",
        }, {
            .name = "gen_id",
            .type = QEMU_OPT_STRING,
            .help = "Sets id of the object generating the fw_cfg blob "
                    "to be inserted",
        },
        { /* end of list */ }
    },
};

static QemuOptsList qemu_action_opts = {
    .name = "action",
    .merge_lists = true,
    .head = QTAILQ_HEAD_INITIALIZER(qemu_action_opts.head),
    .desc = {
        {
            .name = "shutdown",
            .type = QEMU_OPT_STRING,
        },{
            .name = "reboot",
            .type = QEMU_OPT_STRING,
        },{
            .name = "panic",
            .type = QEMU_OPT_STRING,
        },{
            .name = "watchdog",
            .type = QEMU_OPT_STRING,
        },
        { /* end of list */ }
    },
};

const char *qemu_get_vm_name(void)
{
    return qemu_name;
}

static int default_driver_check(void *opaque, QemuOpts *opts, Error **errp)
{
    const char *driver = qemu_opt_get(opts, "driver");
    int i;

    if (!driver)
        return 0;
    for (i = 0; i < ARRAY_SIZE(default_list); i++) {
        if (strcmp(default_list[i].driver, driver) != 0)
            continue;
        *(default_list[i].flag) = 0;
    }
    return 0;
}

static int parse_name(void *opaque, QemuOpts *opts, Error **errp)
{
    const char *proc_name;

    if (qemu_opt_get(opts, "debug-threads")) {
        qemu_thread_naming(qemu_opt_get_bool(opts, "debug-threads", false));
    }
    qemu_name = qemu_opt_get(opts, "guest");

    proc_name = qemu_opt_get(opts, "process");
    if (proc_name) {
        os_set_proc_name(proc_name);
    }

    return 0;
}

bool defaults_enabled(void)
{
    return has_defaults;
}

#ifndef _WIN32
static int parse_add_fd(void *opaque, QemuOpts *opts, Error **errp)
{
    int fd, dupfd, flags;
    int64_t fdset_id;
    const char *fd_opaque = NULL;
    AddfdInfo *fdinfo;

    fd = qemu_opt_get_number(opts, "fd", -1);
    fdset_id = qemu_opt_get_number(opts, "set", -1);
    fd_opaque = qemu_opt_get(opts, "opaque");

    if (fd < 0) {
        error_setg(errp, "fd option is required and must be non-negative");
        return -1;
    }

    if (fd <= STDERR_FILENO) {
        error_setg(errp, "fd cannot be a standard I/O stream");
        return -1;
    }

    /*
     * All fds inherited across exec() necessarily have FD_CLOEXEC
     * clear, while qemu sets FD_CLOEXEC on all other fds used internally.
     */
    flags = fcntl(fd, F_GETFD);
    if (flags == -1 || (flags & FD_CLOEXEC)) {
        error_setg(errp, "fd is not valid or already in use");
        return -1;
    }

    if (fdset_id < 0) {
        error_setg(errp, "set option is required and must be non-negative");
        return -1;
    }

#ifdef F_DUPFD_CLOEXEC
    dupfd = fcntl(fd, F_DUPFD_CLOEXEC, 0);
#else
    dupfd = dup(fd);
    if (dupfd != -1) {
        qemu_set_cloexec(dupfd);
    }
#endif
    if (dupfd == -1) {
        error_setg(errp, "error duplicating fd: %s", strerror(errno));
        return -1;
    }

    /* add the duplicate fd, and optionally the opaque string, to the fd set */
    fdinfo = monitor_fdset_add_fd(dupfd, true, fdset_id, !!fd_opaque, fd_opaque,
                                  &error_abort);
    g_free(fdinfo);

    return 0;
}

static int cleanup_add_fd(void *opaque, QemuOpts *opts, Error **errp)
{
    int fd;

    fd = qemu_opt_get_number(opts, "fd", -1);
    close(fd);

    return 0;
}
#endif

/***********************************************************/
/* QEMU Block devices */

#define HD_OPTS "media=disk"
#define CDROM_OPTS "media=cdrom"
#define FD_OPTS ""
#define PFLASH_OPTS ""
#define MTD_OPTS ""
#define SD_OPTS ""

static int drive_init_func(void *opaque, QemuOpts *opts, Error **errp)
{
    BlockInterfaceType *block_default_type = opaque;

    return drive_new(opts, *block_default_type, errp) == NULL;
}

static int drive_enable_snapshot(void *opaque, QemuOpts *opts, Error **errp)
{
    if (qemu_opt_get(opts, "snapshot") == NULL) {
        qemu_opt_set(opts, "snapshot", "on", &error_abort);
    }
    return 0;
}

static void default_drive(int enable, int snapshot, BlockInterfaceType type,
                          int index, const char *optstr)
{
    QemuOpts *opts;
    DriveInfo *dinfo;

    if (!enable || drive_get_by_index(type, index)) {
        return;
    }

    opts = drive_add(type, index, NULL, optstr);
    if (snapshot) {
        drive_enable_snapshot(NULL, opts, NULL);
    }

    dinfo = drive_new(opts, type, &error_abort);
    dinfo->is_default = true;

}

static void configure_blockdev(BlockdevOptionsQueue *bdo_queue,
                               MachineClass *machine_class, int snapshot)
{
    /*
     * If the currently selected machine wishes to override the
     * units-per-bus property of its default HBA interface type, do so
     * now.
     */
    if (machine_class->units_per_default_bus) {
        override_max_devs(machine_class->block_default_type,
                          machine_class->units_per_default_bus);
    }

    /* open the virtual block devices */
    while (!QSIMPLEQ_EMPTY(bdo_queue)) {
        BlockdevOptionsQueueEntry *bdo = QSIMPLEQ_FIRST(bdo_queue);

        QSIMPLEQ_REMOVE_HEAD(bdo_queue, entry);
        loc_push_restore(&bdo->loc);
        qmp_blockdev_add(bdo->bdo, &error_fatal);
        loc_pop(&bdo->loc);
        qapi_free_BlockdevOptions(bdo->bdo);
        g_free(bdo);
    }
    if (snapshot) {
        qemu_opts_foreach(qemu_find_opts("drive"), drive_enable_snapshot,
                          NULL, NULL);
    }
    if (qemu_opts_foreach(qemu_find_opts("drive"), drive_init_func,
                          &machine_class->block_default_type, &error_fatal)) {
        /* We printed help */
        exit(0);
    }

    default_drive(default_cdrom, snapshot, machine_class->block_default_type, 2,
                  CDROM_OPTS);
    default_drive(default_floppy, snapshot, IF_FLOPPY, 0, FD_OPTS);
    default_drive(default_sdcard, snapshot, IF_SD, 0, SD_OPTS);

}

static QemuOptsList qemu_smp_opts = {
    .name = "smp-opts",
    .implied_opt_name = "cpus",
    .merge_lists = true,
    .head = QTAILQ_HEAD_INITIALIZER(qemu_smp_opts.head),
    .desc = {
        {
            .name = "cpus",
            .type = QEMU_OPT_NUMBER,
        }, {
            .name = "sockets",
            .type = QEMU_OPT_NUMBER,
        }, {
            .name = "dies",
            .type = QEMU_OPT_NUMBER,
        }, {
            .name = "cores",
            .type = QEMU_OPT_NUMBER,
        }, {
            .name = "threads",
            .type = QEMU_OPT_NUMBER,
        }, {
            .name = "maxcpus",
            .type = QEMU_OPT_NUMBER,
        },
        { /*End of list */ }
    },
};

static void realtime_init(void)
{
    if (enable_mlock) {
        if (os_mlock() < 0) {
            error_report("locking memory failed");
            exit(1);
        }
    }
}


static void configure_msg(QemuOpts *opts)
{
    message_with_timestamp = qemu_opt_get_bool(opts, "timestamp", false);
    error_with_guestname = qemu_opt_get_bool(opts, "guest-name", false);
}


/***********************************************************/
/* USB devices */

static int usb_device_add(const char *devname)
{
    USBDevice *dev = NULL;

    if (!machine_usb(current_machine)) {
        return -1;
    }

    dev = usbdevice_create(devname);
    if (!dev)
        return -1;

    return 0;
}

static int usb_parse(const char *cmdline)
{
    int r;
    r = usb_device_add(cmdline);
    if (r < 0) {
        error_report("could not add USB device '%s'", cmdline);
    }
    return r;
}

/***********************************************************/
/* machine registration */

static MachineClass *find_machine(const char *name, GSList *machines)
{
    GSList *el;

    for (el = machines; el; el = el->next) {
        MachineClass *mc = el->data;

        if (!strcmp(mc->name, name) || !g_strcmp0(mc->alias, name)) {
            return mc;
        }
    }

    return NULL;
}

static MachineClass *find_default_machine(GSList *machines)
{
    GSList *el;
    MachineClass *default_machineclass = NULL;

    for (el = machines; el; el = el->next) {
        MachineClass *mc = el->data;

        if (mc->is_default) {
            assert(default_machineclass == NULL && "Multiple default machines");
            default_machineclass = mc;
        }
    }

    return default_machineclass;
}

static void version(void)
{
    printf("QEMU emulator version " QEMU_FULL_VERSION "\n"
           QEMU_COPYRIGHT "\n");
}

static void help(int exitcode)
{
    version();
    printf("usage: %s [options] [disk_image]\n\n"
           "'disk_image' is a raw hard disk image for IDE hard disk 0\n\n",
            error_get_progname());

#define DEF(option, opt_arg, opt_enum, opt_help, arch_mask)    \
    if ((arch_mask) & arch_type)                               \
        fputs(opt_help, stdout);

#define ARCHHEADING(text, arch_mask) \
    if ((arch_mask) & arch_type)    \
        puts(stringify(text));

#define DEFHEADING(text) ARCHHEADING(text, QEMU_ARCH_ALL)

#include "qemu-options.def"

    printf("\nDuring emulation, the following keys are useful:\n"
           "ctrl-alt-f      toggle full screen\n"
           "ctrl-alt-n      switch to virtual console 'n'\n"
           "ctrl-alt        toggle mouse and keyboard grab\n"
           "\n"
           "When using -nographic, press 'ctrl-a h' to get some help.\n"
           "\n"
           QEMU_HELP_BOTTOM "\n");

    exit(exitcode);
}

#define HAS_ARG 0x0001

typedef struct QEMUOption {
    const char *name;
    int flags;
    int index;
    uint32_t arch_mask;
} QEMUOption;

static const QEMUOption qemu_options[] = {
    { "h", 0, QEMU_OPTION_h, QEMU_ARCH_ALL },

#define DEF(option, opt_arg, opt_enum, opt_help, arch_mask)     \
    { option, opt_arg, opt_enum, arch_mask },
#define DEFHEADING(text)
#define ARCHHEADING(text, arch_mask)

#include "qemu-options.def"
    { NULL },
};

typedef struct VGAInterfaceInfo {
    const char *opt_name;    /* option name */
    const char *name;        /* human-readable name */
    /* Class names indicating that support is available.
     * If no class is specified, the interface is always available */
    const char *class_names[2];
} VGAInterfaceInfo;

static const VGAInterfaceInfo vga_interfaces[VGA_TYPE_MAX] = {
    [VGA_NONE] = {
        .opt_name = "none",
        .name = "no graphic card",
    },
    [VGA_STD] = {
        .opt_name = "std",
        .name = "standard VGA",
        .class_names = { "VGA", "isa-vga" },
    },
    [VGA_CIRRUS] = {
        .opt_name = "cirrus",
        .name = "Cirrus VGA",
        .class_names = { "cirrus-vga", "isa-cirrus-vga" },
    },
    [VGA_VMWARE] = {
        .opt_name = "vmware",
        .name = "VMWare SVGA",
        .class_names = { "vmware-svga" },
    },
    [VGA_VIRTIO] = {
        .opt_name = "virtio",
        .name = "Virtio VGA",
        .class_names = { "virtio-vga" },
    },
    [VGA_QXL] = {
        .opt_name = "qxl",
        .name = "QXL VGA",
        .class_names = { "qxl-vga" },
    },
    [VGA_TCX] = {
        .opt_name = "tcx",
        .name = "TCX framebuffer",
        .class_names = { "sun-tcx" },
    },
    [VGA_CG3] = {
        .opt_name = "cg3",
        .name = "CG3 framebuffer",
        .class_names = { "cgthree" },
    },
    [VGA_XENFB] = {
        .opt_name = "xenfb",
        .name = "Xen paravirtualized framebuffer",
    },
};

static bool vga_interface_available(VGAInterfaceType t)
{
    const VGAInterfaceInfo *ti = &vga_interfaces[t];

    assert(t < VGA_TYPE_MAX);
    return !ti->class_names[0] ||
           module_object_class_by_name(ti->class_names[0]) ||
           module_object_class_by_name(ti->class_names[1]);
}

static const char *
get_default_vga_model(const MachineClass *machine_class)
{
    if (machine_class->default_display) {
        return machine_class->default_display;
    } else if (vga_interface_available(VGA_CIRRUS)) {
        return "cirrus";
    } else if (vga_interface_available(VGA_STD)) {
        return "std";
    }

    return NULL;
}

static void select_vgahw(const MachineClass *machine_class, const char *p)
{
    const char *opts;
    int t;

    if (g_str_equal(p, "help")) {
        const char *def = get_default_vga_model(machine_class);

        for (t = 0; t < VGA_TYPE_MAX; t++) {
            const VGAInterfaceInfo *ti = &vga_interfaces[t];

            if (vga_interface_available(t) && ti->opt_name) {
                printf("%-20s %s%s\n", ti->opt_name, ti->name ?: "",
                       g_str_equal(ti->opt_name, def) ? " (default)" : "");
            }
        }
        exit(0);
    }

    assert(vga_interface_type == VGA_NONE);
    for (t = 0; t < VGA_TYPE_MAX; t++) {
        const VGAInterfaceInfo *ti = &vga_interfaces[t];
        if (ti->opt_name && strstart(p, ti->opt_name, &opts)) {
            if (!vga_interface_available(t)) {
                error_report("%s not available", ti->name);
                exit(1);
            }
            vga_interface_type = t;
            break;
        }
    }
    if (t == VGA_TYPE_MAX) {
    invalid_vga:
        error_report("unknown vga type: %s", p);
        exit(1);
    }
    while (*opts) {
        const char *nextopt;

        if (strstart(opts, ",retrace=", &nextopt)) {
            opts = nextopt;
            if (strstart(opts, "dumb", &nextopt))
                vga_retrace_method = VGA_RETRACE_DUMB;
            else if (strstart(opts, "precise", &nextopt))
                vga_retrace_method = VGA_RETRACE_PRECISE;
            else goto invalid_vga;
        } else goto invalid_vga;
        opts = nextopt;
    }
}

static void parse_display_qapi(const char *optarg)
{
    DisplayOptions *opts;
    Visitor *v;

    v = qobject_input_visitor_new_str(optarg, "type", &error_fatal);

    visit_type_DisplayOptions(v, NULL, &opts, &error_fatal);
    QAPI_CLONE_MEMBERS(DisplayOptions, &dpy, opts);

    qapi_free_DisplayOptions(opts);
    visit_free(v);
}

DisplayOptions *qmp_query_display_options(Error **errp)
{
    return QAPI_CLONE(DisplayOptions, &dpy);
}

static void parse_display(const char *p)
{
    const char *opts;

    if (is_help_option(p)) {
        qemu_display_help();
        exit(0);
    }

    if (strstart(p, "sdl", &opts)) {
        /*
         * sdl DisplayType needs hand-crafted parser instead of
         * parse_display_qapi() due to some options not in
         * DisplayOptions, specifically:
         *   - ctrl_grab + alt_grab
         *     Not clear yet what happens to them long-term.  Should
         *     replaced by something better or deprecated and dropped.
         */
#if defined(CONFIG_SDL)
        dpy.type = DISPLAY_TYPE_SDL;
        while (*opts) {
            const char *nextopt;

            if (strstart(opts, ",alt_grab=", &nextopt)) {
                opts = nextopt;
                if (strstart(opts, "on", &nextopt)) {
                    alt_grab = 1;
                } else if (strstart(opts, "off", &nextopt)) {
                    alt_grab = 0;
                } else {
                    goto invalid_sdl_args;
                }
            } else if (strstart(opts, ",ctrl_grab=", &nextopt)) {
                opts = nextopt;
                if (strstart(opts, "on", &nextopt)) {
                    ctrl_grab = 1;
                } else if (strstart(opts, "off", &nextopt)) {
                    ctrl_grab = 0;
                } else {
                    goto invalid_sdl_args;
                }
            } else if (strstart(opts, ",window_close=", &nextopt) ||
                       strstart(opts, ",window-close=", &nextopt)) {
                if (strstart(opts, ",window_close=", NULL)) {
                    warn_report("window_close with an underscore is deprecated,"
                                " please use window-close instead.");
                }
                opts = nextopt;
                dpy.has_window_close = true;
                if (strstart(opts, "on", &nextopt)) {
                    dpy.window_close = true;
                } else if (strstart(opts, "off", &nextopt)) {
                    dpy.window_close = false;
                } else {
                    goto invalid_sdl_args;
                }
            } else if (strstart(opts, ",show-cursor=", &nextopt)) {
                opts = nextopt;
                dpy.has_show_cursor = true;
                if (strstart(opts, "on", &nextopt)) {
                    dpy.show_cursor = true;
                } else if (strstart(opts, "off", &nextopt)) {
                    dpy.show_cursor = false;
                } else {
                    goto invalid_sdl_args;
                }
            } else if (strstart(opts, ",gl=", &nextopt)) {
                opts = nextopt;
                dpy.has_gl = true;
                if (strstart(opts, "on", &nextopt)) {
                    dpy.gl = DISPLAYGL_MODE_ON;
                } else if (strstart(opts, "core", &nextopt)) {
                    dpy.gl = DISPLAYGL_MODE_CORE;
                } else if (strstart(opts, "es", &nextopt)) {
                    dpy.gl = DISPLAYGL_MODE_ES;
                } else if (strstart(opts, "off", &nextopt)) {
                    dpy.gl = DISPLAYGL_MODE_OFF;
                } else {
                    goto invalid_sdl_args;
                }
            } else {
            invalid_sdl_args:
                error_report("invalid SDL option string");
                exit(1);
            }
            opts = nextopt;
        }
#else
        error_report("SDL display supported is not available in this binary");
        exit(1);
#endif
    } else if (strstart(p, "vnc", &opts)) {
        /*
         * vnc isn't a (local) DisplayType but a protocol for remote
         * display access.
         */
        if (*opts == '=') {
            vnc_parse(opts + 1);
        } else {
            error_report("VNC requires a display argument vnc=<display>");
            exit(1);
        }
    } else {
        parse_display_qapi(p);
    }
}

static inline bool nonempty_str(const char *str)
{
    return str && *str;
}

static int parse_fw_cfg(void *opaque, QemuOpts *opts, Error **errp)
{
    gchar *buf;
    size_t size;
    const char *name, *file, *str, *gen_id;
    FWCfgState *fw_cfg = (FWCfgState *) opaque;

    if (fw_cfg == NULL) {
        error_setg(errp, "fw_cfg device not available");
        return -1;
    }
    name = qemu_opt_get(opts, "name");
    file = qemu_opt_get(opts, "file");
    str = qemu_opt_get(opts, "string");
    gen_id = qemu_opt_get(opts, "gen_id");

    /* we need the name, and exactly one of: file, content string, gen_id */
    if (!nonempty_str(name) ||
        nonempty_str(file) + nonempty_str(str) + nonempty_str(gen_id) != 1) {
        error_setg(errp, "name, plus exactly one of file,"
                         " string and gen_id, are needed");
        return -1;
    }
    if (strlen(name) > FW_CFG_MAX_FILE_PATH - 1) {
        error_setg(errp, "name too long (max. %d char)",
                   FW_CFG_MAX_FILE_PATH - 1);
        return -1;
    }
    if (nonempty_str(gen_id)) {
        /*
         * In this particular case where the content is populated
         * internally, the "etc/" namespace protection is relaxed,
         * so do not emit a warning.
         */
    } else if (strncmp(name, "opt/", 4) != 0) {
        warn_report("externally provided fw_cfg item names "
                    "should be prefixed with \"opt/\"");
    }
    if (nonempty_str(str)) {
        size = strlen(str); /* NUL terminator NOT included in fw_cfg blob */
        buf = g_memdup(str, size);
    } else if (nonempty_str(gen_id)) {
        if (!fw_cfg_add_from_generator(fw_cfg, name, gen_id, errp)) {
            return -1;
        }
        return 0;
    } else {
        GError *err = NULL;
        if (!g_file_get_contents(file, &buf, &size, &err)) {
            error_setg(errp, "can't load %s: %s", file, err->message);
            g_error_free(err);
            return -1;
        }
    }
    /* For legacy, keep user files in a specific global order. */
    fw_cfg_set_order_override(fw_cfg, FW_CFG_ORDER_OVERRIDE_USER);
    fw_cfg_add_file(fw_cfg, name, buf, size);
    fw_cfg_reset_order_override(fw_cfg);
    return 0;
}

static int device_help_func(void *opaque, QemuOpts *opts, Error **errp)
{
    return qdev_device_help(opts);
}

static int device_init_func(void *opaque, QemuOpts *opts, Error **errp)
{
    DeviceState *dev;

    dev = qdev_device_add(opts, errp);
    if (!dev && *errp) {
        error_report_err(*errp);
        return -1;
    } else if (dev) {
        object_unref(OBJECT(dev));
    }
    return 0;
}

static int chardev_init_func(void *opaque, QemuOpts *opts, Error **errp)
{
    Error *local_err = NULL;

    if (!qemu_chr_new_from_opts(opts, NULL, &local_err)) {
        if (local_err) {
            error_propagate(errp, local_err);
            return -1;
        }
        exit(0);
    }
    return 0;
}

#ifdef CONFIG_VIRTFS
static int fsdev_init_func(void *opaque, QemuOpts *opts, Error **errp)
{
    return qemu_fsdev_add(opts, errp);
}
#endif

static int mon_init_func(void *opaque, QemuOpts *opts, Error **errp)
{
    return monitor_init_opts(opts, errp);
}

static void monitor_parse(const char *optarg, const char *mode, bool pretty)
{
    static int monitor_device_index = 0;
    QemuOpts *opts;
    const char *p;
    char label[32];

    if (strstart(optarg, "chardev:", &p)) {
        snprintf(label, sizeof(label), "%s", p);
    } else {
        snprintf(label, sizeof(label), "compat_monitor%d",
                 monitor_device_index);
        opts = qemu_chr_parse_compat(label, optarg, true);
        if (!opts) {
            error_report("parse error: %s", optarg);
            exit(1);
        }
    }

    opts = qemu_opts_create(qemu_find_opts("mon"), label, 1, &error_fatal);
    qemu_opt_set(opts, "mode", mode, &error_abort);
    qemu_opt_set(opts, "chardev", label, &error_abort);
    if (!strcmp(mode, "control")) {
        qemu_opt_set_bool(opts, "pretty", pretty, &error_abort);
    } else {
        assert(pretty == false);
    }
    monitor_device_index++;
}

struct device_config {
    enum {
        DEV_USB,       /* -usbdevice     */
        DEV_SERIAL,    /* -serial        */
        DEV_PARALLEL,  /* -parallel      */
        DEV_DEBUGCON,  /* -debugcon */
        DEV_GDB,       /* -gdb, -s */
        DEV_SCLP,      /* s390 sclp */
    } type;
    const char *cmdline;
    Location loc;
    QTAILQ_ENTRY(device_config) next;
};

static QTAILQ_HEAD(, device_config) device_configs =
    QTAILQ_HEAD_INITIALIZER(device_configs);

static void add_device_config(int type, const char *cmdline)
{
    struct device_config *conf;

    conf = g_malloc0(sizeof(*conf));
    conf->type = type;
    conf->cmdline = cmdline;
    loc_save(&conf->loc);
    QTAILQ_INSERT_TAIL(&device_configs, conf, next);
}

static int foreach_device_config(int type, int (*func)(const char *cmdline))
{
    struct device_config *conf;
    int rc;

    QTAILQ_FOREACH(conf, &device_configs, next) {
        if (conf->type != type)
            continue;
        loc_push_restore(&conf->loc);
        rc = func(conf->cmdline);
        loc_pop(&conf->loc);
        if (rc) {
            return rc;
        }
    }
    return 0;
}

static void qemu_disable_default_devices(void)
{
    MachineClass *machine_class = MACHINE_GET_CLASS(current_machine);

    qemu_opts_foreach(qemu_find_opts("device"),
                      default_driver_check, NULL, NULL);
    qemu_opts_foreach(qemu_find_opts("global"),
                      default_driver_check, NULL, NULL);

    if (!vga_model && !default_vga) {
        vga_interface_type = VGA_DEVICE;
    }
    if (!has_defaults || machine_class->no_serial) {
        default_serial = 0;
    }
    if (!has_defaults || machine_class->no_parallel) {
        default_parallel = 0;
    }
    if (!has_defaults || machine_class->no_floppy) {
        default_floppy = 0;
    }
    if (!has_defaults || machine_class->no_cdrom) {
        default_cdrom = 0;
    }
    if (!has_defaults || machine_class->no_sdcard) {
        default_sdcard = 0;
    }
    if (!has_defaults) {
        default_monitor = 0;
        default_net = 0;
        default_vga = 0;
    }
}

static void qemu_create_default_devices(void)
{
    MachineClass *machine_class = MACHINE_GET_CLASS(current_machine);

    if (is_daemonized()) {
        /* According to documentation and historically, -nographic redirects
         * serial port, parallel port and monitor to stdio, which does not work
         * with -daemonize.  We can redirect these to null instead, but since
         * -nographic is legacy, let's just error out.
         * We disallow -nographic only if all other ports are not redirected
         * explicitly, to not break existing legacy setups which uses
         * -nographic _and_ redirects all ports explicitly - this is valid
         * usage, -nographic is just a no-op in this case.
         */
        if (nographic
            && (default_parallel || default_serial || default_monitor)) {
            error_report("-nographic cannot be used with -daemonize");
            exit(1);
        }
    }

    if (nographic) {
        if (default_parallel)
            add_device_config(DEV_PARALLEL, "null");
        if (default_serial && default_monitor) {
            add_device_config(DEV_SERIAL, "mon:stdio");
        } else {
            if (default_serial)
                add_device_config(DEV_SERIAL, "stdio");
            if (default_monitor)
                monitor_parse("stdio", "readline", false);
        }
    } else {
        if (default_serial)
            add_device_config(DEV_SERIAL, "vc:80Cx24C");
        if (default_parallel)
            add_device_config(DEV_PARALLEL, "vc:80Cx24C");
        if (default_monitor)
            monitor_parse("vc:80Cx24C", "readline", false);
    }

    if (default_net) {
        QemuOptsList *net = qemu_find_opts("net");
        qemu_opts_parse(net, "nic", true, &error_abort);
#ifndef XBOX
#ifdef CONFIG_SLIRP
        qemu_opts_parse(net, "user", true, &error_abort);
#endif
#endif
    }

#if defined(CONFIG_VNC)
    if (!QTAILQ_EMPTY(&(qemu_find_opts("vnc")->head))) {
        display_remote++;
    }
#endif
    if (dpy.type == DISPLAY_TYPE_DEFAULT && !display_remote) {
        if (!qemu_display_find_default(&dpy)) {
            dpy.type = DISPLAY_TYPE_NONE;
#if defined(CONFIG_VNC)
            vnc_parse("localhost:0,to=99,id=default");
#endif
        }
    }
    if (dpy.type == DISPLAY_TYPE_DEFAULT) {
        dpy.type = DISPLAY_TYPE_NONE;
    }

    /* If no default VGA is requested, the default is "none".  */
    if (default_vga) {
        vga_model = get_default_vga_model(machine_class);
    }
    if (vga_model) {
        select_vgahw(machine_class, vga_model);
    }
}

static int serial_parse(const char *devname)
{
    int index = num_serial_hds;
    char label[32];

    if (strcmp(devname, "none") == 0)
        return 0;
    snprintf(label, sizeof(label), "serial%d", index);
    serial_hds = g_renew(Chardev *, serial_hds, index + 1);

    serial_hds[index] = qemu_chr_new_mux_mon(label, devname, NULL);
    if (!serial_hds[index]) {
        error_report("could not connect serial device"
                     " to character backend '%s'", devname);
        return -1;
    }
    num_serial_hds++;
    return 0;
}

Chardev *serial_hd(int i)
{
    assert(i >= 0);
    if (i < num_serial_hds) {
        return serial_hds[i];
    }
    return NULL;
}

static int parallel_parse(const char *devname)
{
    static int index = 0;
    char label[32];

    if (strcmp(devname, "none") == 0)
        return 0;
    if (index == MAX_PARALLEL_PORTS) {
        error_report("too many parallel ports");
        exit(1);
    }
    snprintf(label, sizeof(label), "parallel%d", index);
    parallel_hds[index] = qemu_chr_new_mux_mon(label, devname, NULL);
    if (!parallel_hds[index]) {
        error_report("could not connect parallel device"
                     " to character backend '%s'", devname);
        return -1;
    }
    index++;
    return 0;
}

static int debugcon_parse(const char *devname)
{
    QemuOpts *opts;

    if (!qemu_chr_new_mux_mon("debugcon", devname, NULL)) {
        error_report("invalid character backend '%s'", devname);
        exit(1);
    }
    opts = qemu_opts_create(qemu_find_opts("device"), "debugcon", 1, NULL);
    if (!opts) {
        error_report("already have a debugcon device");
        exit(1);
    }
    qemu_opt_set(opts, "driver", "isa-debugcon", &error_abort);
    qemu_opt_set(opts, "chardev", "debugcon", &error_abort);
    return 0;
}

static gint machine_class_cmp(gconstpointer a, gconstpointer b)
{
    const MachineClass *mc1 = a, *mc2 = b;
    int res;

    if (mc1->family == NULL) {
        if (mc2->family == NULL) {
            /* Compare standalone machine types against each other; they sort
             * in increasing order.
             */
            return strcmp(object_class_get_name(OBJECT_CLASS(mc1)),
                          object_class_get_name(OBJECT_CLASS(mc2)));
        }

        /* Standalone machine types sort after families. */
        return 1;
    }

    if (mc2->family == NULL) {
        /* Families sort before standalone machine types. */
        return -1;
    }

    /* Families sort between each other alphabetically increasingly. */
    res = strcmp(mc1->family, mc2->family);
    if (res != 0) {
        return res;
    }

    /* Within the same family, machine types sort in decreasing order. */
    return strcmp(object_class_get_name(OBJECT_CLASS(mc2)),
                  object_class_get_name(OBJECT_CLASS(mc1)));
}

static void machine_help_func(const QDict *qdict)
{
    GSList *machines, *el;
    const char *type = qdict_get_try_str(qdict, "type");

    machines = object_class_get_list(TYPE_MACHINE, false);
    if (type) {
        ObjectClass *machine_class = OBJECT_CLASS(find_machine(type, machines));
        if (machine_class) {
            type_print_class_properties(object_class_get_name(machine_class));
            return;
        }
    }

    printf("Supported machines are:\n");
    machines = g_slist_sort(machines, machine_class_cmp);
    for (el = machines; el; el = el->next) {
        MachineClass *mc = el->data;
        if (mc->alias) {
            printf("%-20s %s (alias of %s)\n", mc->alias, mc->desc, mc->name);
        }
        printf("%-20s %s%s%s\n", mc->name, mc->desc,
               mc->is_default ? " (default)" : "",
               mc->deprecation_reason ? " (deprecated)" : "");
    }
}

static void
machine_merge_property(const char *propname, QDict *prop, Error **errp)
{
    QDict *opts;

    opts = qdict_new();
    /* Preserve the caller's reference to prop.  */
    qobject_ref(prop);
    qdict_put(opts, propname, prop);
    keyval_merge(machine_opts_dict, opts, errp);
    qobject_unref(opts);
}

static void
machine_parse_property_opt(QemuOptsList *opts_list, const char *propname,
                           const char *arg, Error **errp)
{
    QDict *prop = NULL;
    bool help = false;

    prop = keyval_parse(arg, opts_list->implied_opt_name, &help, errp);
    if (help) {
        qemu_opts_print_help(opts_list, true);
        exit(0);
    }
    if (!prop) {
        return;
    }
    machine_merge_property(propname, prop, errp);
    qobject_unref(prop);
}

static const char *pid_file;
static Notifier qemu_unlink_pidfile_notifier;

static void qemu_unlink_pidfile(Notifier *n, void *data)
{
    if (pid_file) {
        unlink(pid_file);
    }
}

static const QEMUOption *lookup_opt(int argc, char **argv,
                                    const char **poptarg, int *poptind)
{
    const QEMUOption *popt;
    int optind = *poptind;
    char *r = argv[optind];
    const char *optarg;

    loc_set_cmdline(argv, optind, 1);
    optind++;
    /* Treat --foo the same as -foo.  */
    if (r[1] == '-')
        r++;
    popt = qemu_options;
    for(;;) {
        if (!popt->name) {
            error_report("invalid option");
            exit(1);
        }
        if (!strcmp(popt->name, r + 1))
            break;
        popt++;
    }
    if (popt->flags & HAS_ARG) {
        if (optind >= argc) {
            error_report("requires an argument");
            exit(1);
        }
        optarg = argv[optind++];
        loc_set_cmdline(argv, optind - 2, 2);
    } else {
        optarg = NULL;
    }

    *poptarg = optarg;
    *poptind = optind;

    return popt;
}

static MachineClass *select_machine(QDict *qdict, Error **errp)
{
    const char *optarg = qdict_get_try_str(qdict, "type");
    GSList *machines = object_class_get_list(TYPE_MACHINE, false);
    MachineClass *machine_class;
    Error *local_err = NULL;

    if (optarg) {
        machine_class = find_machine(optarg, machines);
        qdict_del(qdict, "type");
        if (!machine_class) {
            error_setg(&local_err, "unsupported machine type");
        }
    } else {
        machine_class = find_default_machine(machines);
        if (!machine_class) {
            error_setg(&local_err, "No machine specified, and there is no default");
        }
    }

    g_slist_free(machines);
    if (local_err) {
        error_append_hint(&local_err, "Use -machine help to list supported machines\n");
        error_propagate(errp, local_err);
    }
    return machine_class;
}

static int object_parse_property_opt(Object *obj,
                                     const char *name, const char *value,
                                     const char *skip, Error **errp)
{
    if (g_str_equal(name, skip)) {
        return 0;
    }

    if (!object_property_parse(obj, name, value, errp)) {
        return -1;
    }

    return 0;
}

/* *Non*recursively replace underscores with dashes in QDict keys.  */
static void keyval_dashify(QDict *qdict, Error **errp)
{
    const QDictEntry *ent, *next;
    char *p;

    for (ent = qdict_first(qdict); ent; ent = next) {
        g_autofree char *new_key = NULL;

        next = qdict_next(qdict, ent);
        if (!strchr(ent->key, '_')) {
            continue;
        }
        new_key = g_strdup(ent->key);
        for (p = new_key; *p; p++) {
            if (*p == '_') {
                *p = '-';
            }
        }
        if (qdict_haskey(qdict, new_key)) {
            error_setg(errp, "Conflict between '%s' and '%s'", ent->key, new_key);
            return;
        }
        qobject_ref(ent->value);
        qdict_put_obj(qdict, new_key, ent->value);
        qdict_del(qdict, ent->key);
    }
}

static void qemu_apply_legacy_machine_options(QDict *qdict)
{
    const char *value;

    keyval_dashify(qdict, &error_fatal);

    /* Legacy options do not correspond to MachineState properties.  */
    value = qdict_get_try_str(qdict, "accel");
    if (value) {
        accelerators = g_strdup(value);
        qdict_del(qdict, "accel");
    }

    value = qdict_get_try_str(qdict, "igd-passthru");
    if (value) {
        object_register_sugar_prop(ACCEL_CLASS_NAME("xen"), "igd-passthru", value,
                                   false);
        qdict_del(qdict, "igd-passthru");
    }

    value = qdict_get_try_str(qdict, "kvm-shadow-mem");
    if (value) {
        object_register_sugar_prop(ACCEL_CLASS_NAME("kvm"), "kvm-shadow-mem", value,
                                   false);
        qdict_del(qdict, "kvm-shadow-mem");
    }

    value = qdict_get_try_str(qdict, "kernel-irqchip");
    if (value) {
        object_register_sugar_prop(ACCEL_CLASS_NAME("kvm"), "kernel-irqchip", value,
                                   false);
        object_register_sugar_prop(ACCEL_CLASS_NAME("whpx"), "kernel-irqchip", value,
                                   false);
        qdict_del(qdict, "kernel-irqchip");
    }
}

static void object_option_foreach_add(bool (*type_opt_predicate)(const char *))
{
    ObjectOption *opt, *next;

    QTAILQ_FOREACH_SAFE(opt, &object_opts, next, next) {
        const char *type = ObjectType_str(opt->opts->qom_type);
        if (type_opt_predicate(type)) {
            user_creatable_add_qapi(opt->opts, &error_fatal);
            qapi_free_ObjectOptions(opt->opts);
            QTAILQ_REMOVE(&object_opts, opt, next);
            g_free(opt);
        }
    }
}

static void object_option_add_visitor(Visitor *v)
{
    ObjectOption *opt = g_new0(ObjectOption, 1);
    visit_type_ObjectOptions(v, NULL, &opt->opts, &error_fatal);
    QTAILQ_INSERT_TAIL(&object_opts, opt, next);
}

static void object_option_parse(const char *optarg)
{
    QemuOpts *opts;
    const char *type;
    Visitor *v;

    if (optarg[0] == '{') {
        QObject *obj = qobject_from_json(optarg, &error_fatal);

        v = qobject_input_visitor_new(obj);
        qobject_unref(obj);
    } else {
        opts = qemu_opts_parse_noisily(qemu_find_opts("object"),
                                       optarg, true);
        if (!opts) {
            exit(1);
        }

        type = qemu_opt_get(opts, "qom-type");
        if (!type) {
            error_setg(&error_fatal, QERR_MISSING_PARAMETER, "qom-type");
        }
        if (user_creatable_print_help(type, opts)) {
            exit(0);
        }

        v = opts_visitor_new(opts);
    }

    object_option_add_visitor(v);
    visit_free(v);
}

/*
 * Initial object creation happens before all other
 * QEMU data types are created. The majority of objects
 * can be created at this point. The rng-egd object
 * cannot be created here, as it depends on the chardev
 * already existing.
 */
static bool object_create_early(const char *type)
{
    /*
     * Objects should not be made "delayed" without a reason.  If you
     * add one, state the reason in a comment!
     */

    /* Reason: property "chardev" */
    if (g_str_equal(type, "rng-egd") ||
        g_str_equal(type, "qtest")) {
        return false;
    }

#if defined(CONFIG_VHOST_USER) && defined(CONFIG_LINUX)
    /* Reason: cryptodev-vhost-user property "chardev" */
    if (g_str_equal(type, "cryptodev-vhost-user")) {
        return false;
    }
#endif

    /* Reason: vhost-user-blk-server property "node-name" */
    if (g_str_equal(type, "vhost-user-blk-server")) {
        return false;
    }
    /*
     * Reason: filter-* property "netdev" etc.
     */
    if (g_str_equal(type, "filter-buffer") ||
        g_str_equal(type, "filter-dump") ||
        g_str_equal(type, "filter-mirror") ||
        g_str_equal(type, "filter-redirector") ||
        g_str_equal(type, "colo-compare") ||
        g_str_equal(type, "filter-rewriter") ||
        g_str_equal(type, "filter-replay")) {
        return false;
    }

    /*
     * Allocation of large amounts of memory may delay
     * chardev initialization for too long, and trigger timeouts
     * on software that waits for a monitor socket to be created
     * (e.g. libvirt).
     */
    if (g_str_has_prefix(type, "memory-backend-")) {
        return false;
    }

    return true;
}

static void qemu_apply_machine_options(QDict *qdict)
{
    MachineClass *machine_class = MACHINE_GET_CLASS(current_machine);
    const char *boot_order = NULL;
    const char *boot_once = NULL;
    QemuOpts *opts;

    object_set_properties_from_keyval(OBJECT(current_machine), qdict, false, &error_fatal);
    current_machine->ram_size = ram_size;
    current_machine->maxram_size = maxram_size;
    current_machine->ram_slots = ram_slots;

    opts = qemu_opts_find(qemu_find_opts("boot-opts"), NULL);
    if (opts) {
        boot_order = qemu_opt_get(opts, "order");
        if (boot_order) {
            validate_bootdevices(boot_order, &error_fatal);
        }

        boot_once = qemu_opt_get(opts, "once");
        if (boot_once) {
            validate_bootdevices(boot_once, &error_fatal);
        }

        boot_menu = qemu_opt_get_bool(opts, "menu", boot_menu);
        boot_strict = qemu_opt_get_bool(opts, "strict", false);
    }

    if (!boot_order) {
        boot_order = machine_class->default_boot_order;
    }

    current_machine->boot_order = boot_order;
    current_machine->boot_once = boot_once;

    if (semihosting_enabled() && !semihosting_get_argc()) {
        /* fall back to the -kernel/-append */
        semihosting_arg_fallback(current_machine->kernel_filename, current_machine->kernel_cmdline);
    }

    if (current_machine->smp.cpus > 1) {
        Error *blocker = NULL;
        error_setg(&blocker, QERR_REPLAY_NOT_SUPPORTED, "smp");
        replay_add_blocker(blocker);
    }
}

static void qemu_create_early_backends(void)
{
    MachineClass *machine_class = MACHINE_GET_CLASS(current_machine);
#if defined(CONFIG_SDL)
    const bool use_sdl = (dpy.type == DISPLAY_TYPE_SDL);
#else
    const bool use_sdl = false;
#endif
#if defined(CONFIG_GTK)
    const bool use_gtk = (dpy.type == DISPLAY_TYPE_GTK);
#else
    const bool use_gtk = false;
#endif

    if ((alt_grab || ctrl_grab) && !use_sdl) {
        error_report("-alt-grab and -ctrl-grab are only valid "
                     "for SDL, ignoring option");
    }
    if (dpy.has_window_close && !use_gtk && !use_sdl) {
        error_report("-no-quit is only valid for GTK and SDL, "
                     "ignoring option");
    }

    qemu_display_early_init(&dpy);
    qemu_console_early_init();

    if (dpy.has_gl && dpy.gl != DISPLAYGL_MODE_OFF && display_opengl == 0) {
#if defined(CONFIG_OPENGL)
        error_report("OpenGL is not supported by the display");
#else
        error_report("OpenGL support is disabled");
#endif
        exit(1);
    }

    object_option_foreach_add(object_create_early);

    /* spice needs the timers to be initialized by this point */
    /* spice must initialize before audio as it changes the default auiodev */
    /* spice must initialize before chardevs (for spicevmc and spiceport) */
    qemu_spice.init();

    qemu_opts_foreach(qemu_find_opts("chardev"),
                      chardev_init_func, NULL, &error_fatal);

#ifdef CONFIG_VIRTFS
    qemu_opts_foreach(qemu_find_opts("fsdev"),
                      fsdev_init_func, NULL, &error_fatal);
#endif

    /*
     * Note: we need to create audio and block backends before
     * setting machine properties, so they can be referred to.
     */
    configure_blockdev(&bdo_queue, machine_class, snapshot);
    audio_init_audiodevs();
}


/*
 * The remainder of object creation happens after the
 * creation of chardev, fsdev, net clients and device data types.
 */
static bool object_create_late(const char *type)
{
    return !object_create_early(type);
}

static void qemu_create_late_backends(void)
{
    if (qtest_chrdev) {
        qtest_server_init(qtest_chrdev, qtest_log, &error_fatal);
    }

    net_init_clients(&error_fatal);

#ifdef XBOX
    int xemu_net_enabled;
    xemu_settings_get_bool(XEMU_SETTINGS_NETWORK_ENABLED, &xemu_net_enabled);
    if (xemu_net_enabled) {
        xemu_net_enable();
    }
#endif

    object_option_foreach_add(object_create_late);

    if (tpm_init() < 0) {
        exit(1);
    }

    qemu_opts_foreach(qemu_find_opts("mon"),
                      mon_init_func, NULL, &error_fatal);

    if (foreach_device_config(DEV_SERIAL, serial_parse) < 0)
        exit(1);
    if (foreach_device_config(DEV_PARALLEL, parallel_parse) < 0)
        exit(1);
    if (foreach_device_config(DEV_DEBUGCON, debugcon_parse) < 0)
        exit(1);

    /* now chardevs have been created we may have semihosting to connect */
    qemu_semihosting_connect_chardevs();
    qemu_semihosting_console_init();
}

static bool have_custom_ram_size(void)
{
    QemuOpts *opts = qemu_find_opts_singleton("memory");
    return !!qemu_opt_get_size(opts, "size", 0);
}

static void qemu_resolve_machine_memdev(void)
{
    if (current_machine->ram_memdev_id) {
        Object *backend;
        ram_addr_t backend_size;

        backend = object_resolve_path_type(current_machine->ram_memdev_id,
                                           TYPE_MEMORY_BACKEND, NULL);
        if (!backend) {
            error_report("Memory backend '%s' not found",
                         current_machine->ram_memdev_id);
            exit(EXIT_FAILURE);
        }
        backend_size = object_property_get_uint(backend, "size",  &error_abort);
        if (have_custom_ram_size() && backend_size != ram_size) {
                error_report("Size specified by -m option must match size of "
                             "explicitly specified 'memory-backend' property");
                exit(EXIT_FAILURE);
        }
        if (mem_path) {
            error_report("'-mem-path' can't be used together with"
                         "'-machine memory-backend'");
            exit(EXIT_FAILURE);
        }
        ram_size = backend_size;
    }

    if (!xen_enabled()) {
        /* On 32-bit hosts, QEMU is limited by virtual address space */
        if (ram_size > (2047 << 20) && HOST_LONG_BITS == 32) {
            error_report("at most 2047 MB RAM can be simulated");
            exit(1);
        }
    }
}

static void set_memory_options(MachineClass *mc)
{
    uint64_t sz;
    const char *mem_str;
    const ram_addr_t default_ram_size = mc->default_ram_size;
    QemuOpts *opts = qemu_find_opts_singleton("memory");
    Location loc;

    loc_push_none(&loc);
    qemu_opts_loc_restore(opts);

    sz = 0;
    mem_str = qemu_opt_get(opts, "size");
    if (mem_str) {
        if (!*mem_str) {
            error_report("missing 'size' option value");
            exit(EXIT_FAILURE);
        }

        sz = qemu_opt_get_size(opts, "size", ram_size);

        /* Fix up legacy suffix-less format */
        if (g_ascii_isdigit(mem_str[strlen(mem_str) - 1])) {
            uint64_t overflow_check = sz;

            sz *= MiB;
            if (sz / MiB != overflow_check) {
                error_report("too large 'size' option value");
                exit(EXIT_FAILURE);
            }
        }
    }

    /* backward compatibility behaviour for case "-m 0" */
    if (sz == 0) {
        sz = default_ram_size;
    }

    sz = QEMU_ALIGN_UP(sz, 8192);
    if (mc->fixup_ram_size) {
        sz = mc->fixup_ram_size(sz);
    }
    ram_size = sz;
    if (ram_size != sz) {
        error_report("ram size too large");
        exit(EXIT_FAILURE);
    }

    maxram_size = ram_size;

    if (qemu_opt_get(opts, "maxmem")) {
        uint64_t slots;

        sz = qemu_opt_get_size(opts, "maxmem", 0);
        slots = qemu_opt_get_number(opts, "slots", 0);
        if (sz < ram_size) {
            error_report("invalid value of -m option maxmem: "
                         "maximum memory size (0x%" PRIx64 ") must be at least "
                         "the initial memory size (0x" RAM_ADDR_FMT ")",
                         sz, ram_size);
            exit(EXIT_FAILURE);
        } else if (slots && sz == ram_size) {
            error_report("invalid value of -m option maxmem: "
                         "memory slots were specified but maximum memory size "
                         "(0x%" PRIx64 ") is equal to the initial memory size "
                         "(0x" RAM_ADDR_FMT ")", sz, ram_size);
            exit(EXIT_FAILURE);
        }

        maxram_size = sz;
        ram_slots = slots;
    } else if (qemu_opt_get(opts, "slots")) {
        error_report("invalid -m option value: missing 'maxmem' option");
        exit(EXIT_FAILURE);
    }

    loc_pop(&loc);
}

static void qemu_create_machine(QDict *qdict)
{
    MachineClass *machine_class = select_machine(qdict, &error_fatal);
    object_set_machine_compat_props(machine_class->compat_props);

    set_memory_options(machine_class);

    current_machine = MACHINE(object_new_with_class(OBJECT_CLASS(machine_class)));
    object_property_add_child(object_get_root(), "machine",
                              OBJECT(current_machine));
    object_property_add_child(container_get(OBJECT(current_machine),
                                            "/unattached"),
                              "sysbus", OBJECT(sysbus_get_default()));

    if (machine_class->minimum_page_bits) {
        if (!set_preferred_target_page_bits(machine_class->minimum_page_bits)) {
            /* This would be a board error: specifying a minimum smaller than
             * a target's compile-time fixed setting.
             */
            g_assert_not_reached();
        }
    }

    cpu_exec_init_all();
    page_size_init();

    if (machine_class->hw_version) {
        qemu_set_hw_version(machine_class->hw_version);
    }

    /*
     * Get the default machine options from the machine if it is not already
     * specified either by the configuration file or by the command line.
     */
    if (machine_class->default_machine_opts) {
        QDict *default_opts =
            keyval_parse(machine_class->default_machine_opts, NULL, NULL,
                         &error_abort);
        qemu_apply_legacy_machine_options(default_opts);
        object_set_properties_from_keyval(OBJECT(current_machine), default_opts,
                                          false, &error_abort);
        qobject_unref(default_opts);
    }
}

static int global_init_func(void *opaque, QemuOpts *opts, Error **errp)
{
    GlobalProperty *g;

    g = g_malloc0(sizeof(*g));
    g->driver   = qemu_opt_get(opts, "driver");
    g->property = qemu_opt_get(opts, "property");
    g->value    = qemu_opt_get(opts, "value");
    qdev_prop_register_global(g);
    return 0;
}

/*
 * Return whether configuration group @group is stored in QemuOpts, or
 * recorded as one or more QDicts by qemu_record_config_group.
 */
static bool is_qemuopts_group(const char *group)
{
    if (g_str_equal(group, "object") ||
        g_str_equal(group, "machine") ||
        g_str_equal(group, "smp-opts")) {
        return false;
    }
    return true;
}

static void qemu_record_config_group(const char *group, QDict *dict,
                                     bool from_json, Error **errp)
{
    if (g_str_equal(group, "object")) {
        Visitor *v = qobject_input_visitor_new_keyval(QOBJECT(dict));
        object_option_add_visitor(v);
        visit_free(v);
    } else if (g_str_equal(group, "machine")) {
        /*
         * Cannot merge string-valued and type-safe dictionaries, so JSON
         * is not accepted yet for -M.
         */
        assert(!from_json);
        keyval_merge(machine_opts_dict, dict, errp);
    } else if (g_str_equal(group, "smp-opts")) {
        machine_merge_property("smp", dict, &error_fatal);
    } else {
        abort();
    }
}

/*
 * Parse non-QemuOpts config file groups, pass the rest to
 * qemu_config_do_parse.
 */
static void qemu_parse_config_group(const char *group, QDict *qdict,
                                    void *opaque, Error **errp)
{
    QObject *crumpled;
    if (is_qemuopts_group(group)) {
        qemu_config_do_parse(group, qdict, opaque, errp);
        return;
    }

    crumpled = qdict_crumple(qdict, errp);
    if (!crumpled) {
        return;
    }
    switch (qobject_type(crumpled)) {
    case QTYPE_QDICT:
        qemu_record_config_group(group, qobject_to(QDict, crumpled), false, errp);
        break;
    case QTYPE_QLIST:
        error_setg(errp, "Lists cannot be at top level of a configuration section");
        break;
    default:
        g_assert_not_reached();
    }
    qobject_unref(crumpled);
}

static void qemu_read_default_config_file(Error **errp)
{
    ERRP_GUARD();
    int ret;
    g_autofree char *file = get_relocated_path(CONFIG_QEMU_CONFDIR "/qemu.conf");

    ret = qemu_read_config_file(file, qemu_parse_config_group, errp);
    if (ret < 0) {
        if (ret == -ENOENT) {
            error_free(*errp);
            *errp = NULL;
        }
    }
}

static void qemu_set_option(const char *str, Error **errp)
{
    char group[64], id[64], arg[64];
    QemuOptsList *list;
    QemuOpts *opts;
    int rc, offset;

    rc = sscanf(str, "%63[^.].%63[^.].%63[^=]%n", group, id, arg, &offset);
    if (rc < 3 || str[offset] != '=') {
        error_setg(errp, "can't parse: \"%s\"", str);
        return;
    }

    if (!is_qemuopts_group(group)) {
        error_setg(errp, "-set is not supported with %s", group);
    } else {
        list = qemu_find_opts_err(group, errp);
        if (list) {
            opts = qemu_opts_find(list, id);
            if (!opts) {
                error_setg(errp, "there is no %s \"%s\" defined", group, id);
                return;
            }
            qemu_opt_set(opts, arg, str + offset + 1, errp);
        }
    }
}

static void user_register_global_props(void)
{
    qemu_opts_foreach(qemu_find_opts("global"),
                      global_init_func, NULL, NULL);
}

static int do_configure_icount(void *opaque, QemuOpts *opts, Error **errp)
{
    icount_configure(opts, errp);
    return 0;
}

static int accelerator_set_property(void *opaque,
                                const char *name, const char *value,
                                Error **errp)
{
    return object_parse_property_opt(opaque, name, value, "accel", errp);
}

static int do_configure_accelerator(void *opaque, QemuOpts *opts, Error **errp)
{
    bool *p_init_failed = opaque;
    const char *acc = qemu_opt_get(opts, "accel");
    AccelClass *ac = accel_find(acc);
    AccelState *accel;
    int ret;
    bool qtest_with_kvm;

    qtest_with_kvm = g_str_equal(acc, "kvm") && qtest_chrdev != NULL;

    if (!ac) {
        *p_init_failed = true;
        if (!qtest_with_kvm) {
            error_report("invalid accelerator %s", acc);
        }
        return 0;
    }
    accel = ACCEL(object_new_with_class(OBJECT_CLASS(ac)));
    object_apply_compat_props(OBJECT(accel));
    qemu_opt_foreach(opts, accelerator_set_property,
                     accel,
                     &error_fatal);

    ret = accel_init_machine(accel, current_machine);
    if (ret < 0) {
        *p_init_failed = true;
        if (!qtest_with_kvm || ret != -ENOENT) {
            error_report("failed to initialize %s: %s", acc, strerror(-ret));
        }
        return 0;
    }

    return 1;
}

static void configure_accelerators(const char *progname)
{
    bool init_failed = false;

    qemu_opts_foreach(qemu_find_opts("icount"),
                      do_configure_icount, NULL, &error_fatal);

    if (QTAILQ_EMPTY(&qemu_accel_opts.head)) {
        char **accel_list, **tmp;

        if (accelerators == NULL) {
            /* Select the default accelerator */
            bool have_tcg = accel_find("tcg");
            bool have_kvm = accel_find("kvm");

            if (have_tcg && have_kvm) {
                if (g_str_has_suffix(progname, "kvm")) {
                    /* If the program name ends with "kvm", we prefer KVM */
                    accelerators = "kvm:tcg";
                } else {
                    accelerators = "tcg:kvm";
                }
            } else if (have_kvm) {
                accelerators = "kvm";
            } else if (have_tcg) {
                accelerators = "tcg";
            } else {
                error_report("No accelerator selected and"
                             " no default accelerator available");
                exit(1);
            }
        }
        accel_list = g_strsplit(accelerators, ":", 0);

        for (tmp = accel_list; *tmp; tmp++) {
            /*
             * Filter invalid accelerators here, to prevent obscenities
             * such as "-machine accel=tcg,,thread=single".
             */
            if (accel_find(*tmp)) {
                qemu_opts_parse_noisily(qemu_find_opts("accel"), *tmp, true);
            } else {
                init_failed = true;
                error_report("invalid accelerator %s", *tmp);
            }
        }
        g_strfreev(accel_list);
    } else {
        if (accelerators != NULL) {
            error_report("The -accel and \"-machine accel=\" options are incompatible");
            exit(1);
        }
    }

    if (!qemu_opts_foreach(qemu_find_opts("accel"),
                           do_configure_accelerator, &init_failed, &error_fatal)) {
        if (!init_failed) {
            error_report("no accelerator found");
        }
        exit(1);
    }

    if (init_failed && !qtest_chrdev) {
        AccelClass *ac = ACCEL_GET_CLASS(current_accel());
        error_report("falling back to %s", ac->name);
    }

    if (icount_enabled() && !tcg_enabled()) {
        error_report("-icount is not allowed with hardware virtualization");
        exit(1);
    }
}

static void create_default_memdev(MachineState *ms, const char *path)
{
    Object *obj;
    MachineClass *mc = MACHINE_GET_CLASS(ms);

    obj = object_new(path ? TYPE_MEMORY_BACKEND_FILE : TYPE_MEMORY_BACKEND_RAM);
    if (path) {
        object_property_set_str(obj, "mem-path", path, &error_fatal);
    }
    object_property_set_int(obj, "size", ms->ram_size, &error_fatal);
    object_property_add_child(object_get_objects_root(), mc->default_ram_id,
                              obj);
    /* Ensure backend's memory region name is equal to mc->default_ram_id */
    object_property_set_bool(obj, "x-use-canonical-path-for-ramblock-id",
                             false, &error_fatal);
    user_creatable_complete(USER_CREATABLE(obj), &error_fatal);
    object_unref(obj);
    object_property_set_str(OBJECT(ms), "memory-backend", mc->default_ram_id,
                            &error_fatal);
}

<<<<<<< HEAD
/* Return 1 if file fails to open */
static int xemu_check_file(const char *path)
{
    FILE *fd = fopen(path, "rb");
    if (fd == NULL) {
        return 1;
    }
    fclose(fd);
    return 0;
}

// Duplicate commas to escape them
static char *strdup_double_commas(const char *input) {
    size_t length = 0;
    for (const char *i = input; *i; i++) {
        if (*i == ',') {
            length++;
        }
        length++;
    }
    char *output = malloc(length + 1);
    const char *in = input;
    char *out = output;
    while (*in) {
        if (*in == ',') {
                *(out++) = ',';
        }
        *(out++) = *(in++);
    }
    output[length] = 0;
    return output;
}

static void qemu_validate_options(void)
=======
static void qemu_validate_options(const QDict *machine_opts)
>>>>>>> f9baca54
{
    const char *kernel_filename = qdict_get_try_str(machine_opts, "kernel");
    const char *initrd_filename = qdict_get_try_str(machine_opts, "initrd");
    const char *kernel_cmdline = qdict_get_try_str(machine_opts, "append");

    if (kernel_filename == NULL) {
         if (kernel_cmdline != NULL) {
              error_report("-append only allowed with -kernel option");
              exit(1);
          }

          if (initrd_filename != NULL) {
              error_report("-initrd only allowed with -kernel option");
              exit(1);
          }
    }

    if (loadvm && preconfig_requested) {
        error_report("'preconfig' and 'loadvm' options are "
                     "mutually exclusive");
        exit(EXIT_FAILURE);
    }
    if (incoming && preconfig_requested && strcmp(incoming, "defer") != 0) {
        error_report("'preconfig' supports '-incoming defer' only");
        exit(EXIT_FAILURE);
    }

#ifdef CONFIG_CURSES
    if (is_daemonized() && dpy.type == DISPLAY_TYPE_CURSES) {
        error_report("curses display cannot be used with -daemonize");
        exit(1);
    }
#endif
}

static void qemu_process_sugar_options(void)
{
    if (mem_prealloc) {
        QObject *smp = qdict_get(machine_opts_dict, "smp");
        if (smp && qobject_type(smp) == QTYPE_QDICT) {
            QObject *cpus = qdict_get(qobject_to(QDict, smp), "cpus");
            if (cpus && qobject_type(cpus) == QTYPE_QSTRING) {
                const char *val = qstring_get_str(qobject_to(QString, cpus));
                object_register_sugar_prop("memory-backend", "prealloc-threads",
                                           val, false);
            }
        }
        object_register_sugar_prop("memory-backend", "prealloc", "on", false);
    }

    if (watchdog) {
        int i = select_watchdog(watchdog);
        if (i > 0)
            exit (i == 1 ? 1 : 0);
    }
}

/* -action processing */

/*
 * Process all the -action parameters parsed from cmdline.
 */
static int process_runstate_actions(void *opaque, QemuOpts *opts, Error **errp)
{
    Error *local_err = NULL;
    QDict *qdict = qemu_opts_to_qdict(opts, NULL);
    QObject *ret = NULL;
    qmp_marshal_set_action(qdict, &ret, &local_err);
    qobject_unref(ret);
    qobject_unref(qdict);
    if (local_err) {
        error_propagate(errp, local_err);
        return 1;
    }
    return 0;
}

static void qemu_process_early_options(void)
{
#ifdef CONFIG_SECCOMP
    QemuOptsList *olist = qemu_find_opts_err("sandbox", NULL);
    if (olist) {
        qemu_opts_foreach(olist, parse_sandbox, NULL, &error_fatal);
    }
#endif

    qemu_opts_foreach(qemu_find_opts("name"),
                      parse_name, NULL, &error_fatal);

    if (qemu_opts_foreach(qemu_find_opts("action"),
                          process_runstate_actions, NULL, &error_fatal)) {
        exit(1);
    }

#ifndef _WIN32
    qemu_opts_foreach(qemu_find_opts("add-fd"),
                      parse_add_fd, NULL, &error_fatal);

    qemu_opts_foreach(qemu_find_opts("add-fd"),
                      cleanup_add_fd, NULL, &error_fatal);
#endif

    /* Open the logfile at this point and set the log mask if necessary.  */
    if (log_file) {
        qemu_set_log_filename(log_file, &error_fatal);
    }
    if (log_mask) {
        int mask;
        mask = qemu_str_to_log_mask(log_mask);
        if (!mask) {
            qemu_print_log_usage(stdout);
            exit(1);
        }
        qemu_set_log(mask);
    } else {
        qemu_set_log(0);
    }

    qemu_add_default_firmwarepath();
}

static void qemu_process_help_options(void)
{
    /*
     * Check for -cpu help and -device help before we call select_machine(),
     * which will return an error if the architecture has no default machine
     * type and the user did not specify one, so that the user doesn't need
     * to say '-cpu help -machine something'.
     */
    if (cpu_option && is_help_option(cpu_option)) {
        list_cpus(cpu_option);
        exit(0);
    }

    if (qemu_opts_foreach(qemu_find_opts("device"),
                          device_help_func, NULL, NULL)) {
        exit(0);
    }

    /* -L help lists the data directories and exits. */
    if (list_data_dirs) {
        qemu_list_data_dirs();
        exit(0);
    }
}

static void qemu_maybe_daemonize(const char *pid_file)
{
    Error *err = NULL;

    os_daemonize();
    rcu_disable_atfork();

    if (pid_file && !qemu_write_pidfile(pid_file, &err)) {
        error_reportf_err(err, "cannot create PID file: ");
        exit(1);
    }

    qemu_unlink_pidfile_notifier.notify = qemu_unlink_pidfile;
    qemu_add_exit_notifier(&qemu_unlink_pidfile_notifier);
}

static void qemu_init_displays(void)
{
    DisplayState *ds;

    /* init local displays */
    ds = init_displaystate();
    qemu_display_init(ds, &dpy);

    /* must be after terminal init, SDL library changes signal handlers */
    os_setup_signal_handling();

    /* init remote displays */
#ifdef CONFIG_VNC
    qemu_opts_foreach(qemu_find_opts("vnc"),
                      vnc_init_func, NULL, &error_fatal);
#endif

    if (using_spice) {
        qemu_spice.display_init();
    }
}

static void qemu_init_board(void)
{
    MachineClass *machine_class = MACHINE_GET_CLASS(current_machine);

    if (machine_class->default_ram_id && current_machine->ram_size &&
        numa_uses_legacy_mem() && !current_machine->ram_memdev_id) {
        create_default_memdev(current_machine, mem_path);
    }

    /* process plugin before CPUs are created, but once -smp has been parsed */
    qemu_plugin_load_list(&plugin_list, &error_fatal);

    /* From here on we enter MACHINE_PHASE_INITIALIZED.  */
    machine_run_board_init(current_machine);

    drive_check_orphaned();

    realtime_init();

    if (hax_enabled()) {
        /* FIXME: why isn't cpu_synchronize_all_post_init enough? */
        hax_sync_vcpus();
    }
}

static void qemu_create_cli_devices(void)
{
    soundhw_init();

    qemu_opts_foreach(qemu_find_opts("fw_cfg"),
                      parse_fw_cfg, fw_cfg_find(), &error_fatal);

    /* init USB devices */
    if (machine_usb(current_machine)) {
        if (foreach_device_config(DEV_USB, usb_parse) < 0)
            exit(1);
    }

    /* init generic devices */
    rom_set_order_override(FW_CFG_ORDER_OVERRIDE_DEVICE);
    qemu_opts_foreach(qemu_find_opts("device"),
                      device_init_func, NULL, &error_fatal);
    rom_reset_order_override();
}

static void qemu_machine_creation_done(void)
{
    MachineState *machine = MACHINE(qdev_get_machine());

    /* Did we create any drives that we failed to create a device for? */
    drive_check_orphaned();

    /* Don't warn about the default network setup that you get if
     * no command line -net or -netdev options are specified. There
     * are two cases that we would otherwise complain about:
     * (1) board doesn't support a NIC but the implicit "-net nic"
     * requested one
     * (2) CONFIG_SLIRP not set, in which case the implicit "-net nic"
     * sets up a nic that isn't connected to anything.
     */
    if (!default_net && (!qtest_enabled() || has_defaults)) {
        net_check_clients();
    }

    qdev_prop_check_globals();

    qdev_machine_creation_done();

#ifdef XBOX
    xemu_input_init();
#endif

    if (machine->cgs) {
        /*
         * Verify that Confidential Guest Support has actually been initialized
         */
        assert(machine->cgs->ready);
    }

    if (foreach_device_config(DEV_GDB, gdbserver_start) < 0) {
        exit(1);
    }
}

void qmp_x_exit_preconfig(Error **errp)
{
    if (phase_check(PHASE_MACHINE_INITIALIZED)) {
        error_setg(errp, "The command is permitted only before machine initialization");
        return;
    }

    qemu_init_board();
    qemu_create_cli_devices();
    qemu_machine_creation_done();

    if (loadvm) {
        Error *local_err = NULL;
        if (!load_snapshot(loadvm, NULL, false, NULL, &local_err)) {
            error_report_err(local_err);
            autostart = 0;
            exit(1);
        }
    }
    if (replay_mode != REPLAY_MODE_NONE) {
        replay_vmstate_init();
    }

    if (incoming) {
        Error *local_err = NULL;
        if (strcmp(incoming, "defer") != 0) {
            qmp_migrate_incoming(incoming, &local_err);
            if (local_err) {
                error_reportf_err(local_err, "-incoming %s: ", incoming);
                exit(1);
            }
        }
    } else if (autostart) {
        qmp_cont(NULL);
    }
}

void qemu_init(int argc, char **argv, char **envp)
{
    QemuOpts *opts;
    QemuOpts *icount_opts = NULL, *accel_opts = NULL;
    QemuOptsList *olist;
    int optind;
    const char *optarg;
    MachineClass *machine_class;
    bool userconfig = true;
    FILE *vmstate_dump_file = NULL;

/*****************************************************************************/

    // init earlier because it's needed for eeprom generation
    qcrypto_init(&error_fatal);

    //
    // FIXME: This is a hack to get QEMU to load correct machine and properties
    // very early, and handle some basic error cases without hooking QEMU error
    // reporting. This should be replaced eventually, but is "good enough" for
    // now.
    //
    for (int i = 1; i < argc; i++) {
        if (argv[i] && strcmp(argv[i], "-config_path") == 0) {
            argv[i] = NULL;
            if (i < argc - 1 && argv[i+1]) {
                xemu_settings_set_path(argv[i+1]);
                argv[i+1] = NULL;
            }
            break;
        }
    }
    xemu_settings_load();
    int first_boot = xemu_settings_did_fail_to_load();
    int fake_argc = 32 + argc;
    char **fake_argv = malloc(sizeof(char*)*fake_argc);
    memset(fake_argv, 0, sizeof(char*)*fake_argc);

    fake_argc = 0;
    fake_argv[fake_argc++] = argv[0];
    fake_argv[fake_argc++] = strdup("-cpu");
    fake_argv[fake_argc++] = strdup("pentium3");
    fake_argv[fake_argc++] = strdup("-machine");

    char *bootrom_arg = NULL;
    const char *bootrom_path;
    xemu_settings_get_string(XEMU_SETTINGS_SYSTEM_BOOTROM_PATH, &bootrom_path);

    if (strlen(bootrom_path) > 0) {
        int bootrom_size = get_image_size(bootrom_path);
        if (bootrom_size < 0) {
            char *msg = g_strdup_printf("Failed to open BootROM file '%s'. "
                                        "Please check machine settings.",
                                        bootrom_path);
            xemu_queue_error_message(msg);
            g_free(msg);
            bootrom_path = "";
        } else if (bootrom_size != 512) {
            char *msg = g_strdup_printf("Invalid BootROM file '%s' size %d. "
                                        "Expected 512 bytes. Please check "
                                        "machine settings.",
                                        bootrom_path, bootrom_size);
            xemu_queue_error_message(msg);
            g_free(msg);
            bootrom_path = "";
        } else {
            char *escaped_bootrom_path = strdup_double_commas(bootrom_path);
            bootrom_arg = g_strdup_printf(",bootrom=%s", escaped_bootrom_path);
            free(escaped_bootrom_path);
        }
    }

    int short_animation;
    xemu_settings_get_bool(XEMU_SETTINGS_SYSTEM_SHORTANIM, &short_animation);

    fake_argv[fake_argc++] = g_strdup_printf("xbox%s%s%s",
        (bootrom_arg != NULL) ? bootrom_arg : "",
        short_animation ? ",short-animation=on" : "",
        ",kernel-irqchip=off"
        );

    if (bootrom_arg != NULL) {
        g_free(bootrom_arg);
    }

    const char *eeprom_path;
    xemu_settings_get_string(XEMU_SETTINGS_SYSTEM_EEPROM_PATH, &eeprom_path);

    // Sanity check EEPROM file
    if (strlen(eeprom_path) > 0) {
        int eeprom_size = get_image_size(eeprom_path);
        if (eeprom_size < 0) {
            char *msg = g_strdup_printf("Failed to open EEPROM file '%s'.\n\n"
                "Automatically generating a new one instead. "
                "Please check machine settings for the new path and move if desired.", eeprom_path);
            xemu_queue_error_message(msg);
            g_free(msg);
            eeprom_path = "";
        } else if (eeprom_size != 256) {
            char *msg = g_strdup_printf(
                "Invalid EEPROM file '%s' size of %d; should be 256 bytes.\n\n"
                "Automatically generating a new one instead. "
                "Please check machine settings for the new path and move if desired.", eeprom_path, eeprom_size);
            xemu_queue_error_message(msg);
            g_free(msg);
            eeprom_path = "";
        } else {
            fake_argv[fake_argc++] = strdup("-device");
            char *escaped_eeprom_path = strdup_double_commas(eeprom_path);
            fake_argv[fake_argc++] = g_strdup_printf("smbus-storage,file=%s",
                                                     escaped_eeprom_path);
            free(escaped_eeprom_path);
        }
    }

    // Generate a new EEPROM file if one isn't specified or contents are invalid
    if (strlen(eeprom_path) == 0) {
        eeprom_path = xemu_settings_get_default_eeprom_path();
        if (xbox_eeprom_generate(eeprom_path, XBOX_EEPROM_VERSION_R1)) {
            xemu_settings_set_string(XEMU_SETTINGS_SYSTEM_EEPROM_PATH, eeprom_path);
            xemu_settings_save();
            fake_argv[fake_argc++] = strdup("-device");
            char *escaped_eeprom_path = strdup_double_commas(eeprom_path);
            fake_argv[fake_argc++] = g_strdup_printf("smbus-storage,file=%s",
                                                     escaped_eeprom_path);
            free(escaped_eeprom_path);
        } else {
            char *msg = g_strdup_printf("Failed to generate eeprom file '%s'. Please check machine settings.", eeprom_path);
            xemu_queue_error_message(msg);
            g_free(msg);
        }
    }

    const char *flash_path;
    xemu_settings_get_string(XEMU_SETTINGS_SYSTEM_FLASH_PATH, &flash_path);
    autostart = 0; // Do not auto-start the machine without a valid BIOS file
    if (first_boot) {
        // Don't display an error if this is the first boot. Give user a chance
        // to configure the path.
    } else if (xemu_check_file(flash_path)) {
        char *msg = g_strdup_printf("Failed to open flash file '%s'. Please check machine settings.", flash_path);
        xemu_queue_error_message(msg);
        g_free(msg);
    } else {
        fake_argv[fake_argc++] = strdup("-bios");
        fake_argv[fake_argc++] = strdup(flash_path);
        autostart = 1;
    }

    int mem;
    xemu_settings_get_int(XEMU_SETTINGS_SYSTEM_MEMORY, &mem);
    fake_argv[fake_argc++] = strdup("-m");
    fake_argv[fake_argc++] = g_strdup_printf("%d", mem);

    const char *hdd_path;
    xemu_settings_get_string(XEMU_SETTINGS_SYSTEM_HDD_PATH, &hdd_path);
    if (strlen(hdd_path) > 0) {
        if (xemu_check_file(hdd_path)) {
            char *msg = g_strdup_printf("Failed to open hard disk image file '%s'. Please check machine settings.", hdd_path);
            xemu_queue_error_message(msg);
            g_free(msg);
        } else {
            fake_argv[fake_argc++] = strdup("-drive");
            char *escaped_hdd_path = strdup_double_commas(hdd_path);
            fake_argv[fake_argc++] = g_strdup_printf("index=0,media=disk,file=%s%s",
                escaped_hdd_path,
                strlen(escaped_hdd_path) > 0 ? ",locked=on" : "");
            free(escaped_hdd_path);
        }
    }

    const char *dvd_path = "";
    xemu_settings_get_string(XEMU_SETTINGS_SYSTEM_DVD_PATH, &dvd_path);

    // Allow overriding the dvd path from command line
    for (int i = 1; i < argc; i++) {
        if (argv[i] && strcmp(argv[i], "-dvd_path") == 0) {
            argv[i] = NULL;
            if (i < argc - 1 && argv[i+1]) {
                dvd_path = argv[i+1];
                argv[i+1] = NULL;
            }
            break;
        }
    }

    if (strlen(dvd_path) > 0) {
        if (xemu_check_file(dvd_path)) {
            char *msg = g_strdup_printf("Failed to open DVD image file '%s'. Please check machine settings.", dvd_path);
            xemu_queue_error_message(msg);
            g_free(msg);
            dvd_path = "";
        }
    }

    // Always populate DVD drive. If disc path is the empty string, drive is
    // connected but no media present.
    fake_argv[fake_argc++] = strdup("-drive");
    char *escaped_dvd_path = strdup_double_commas(dvd_path);
    fake_argv[fake_argc++] = g_strdup_printf("index=1,media=cdrom,file=%s",
        escaped_dvd_path);
    free(escaped_dvd_path);

    fake_argv[fake_argc++] = strdup("-display");
    fake_argv[fake_argc++] = strdup("xemu");

#ifdef _WIN32
    // FIXME: Create this dummy device to prevent logspam
    fake_argv[fake_argc++] = strdup("-audiodev");
    fake_argv[fake_argc++] = strdup("none,id=snd0");
#endif

    for (int i = 1; i < argc; i++) {
        if (argv[i] != NULL) {
            fake_argv[fake_argc++] = argv[i];
        }
    }

    printf("Created QEMU launch parameters: ");
    for (int i = 0; i < fake_argc; i++) {
        printf("%s ", fake_argv[i]);
    }
    printf("\n");

    argc = fake_argc;
    argv = fake_argv;

/*****************************************************************************/


    qemu_add_opts(&qemu_drive_opts);
    qemu_add_drive_opts(&qemu_legacy_drive_opts);
    qemu_add_drive_opts(&qemu_common_drive_opts);
    qemu_add_drive_opts(&qemu_drive_opts);
    qemu_add_drive_opts(&bdrv_runtime_opts);
    qemu_add_opts(&qemu_chardev_opts);
    qemu_add_opts(&qemu_device_opts);
    qemu_add_opts(&qemu_netdev_opts);
    qemu_add_opts(&qemu_nic_opts);
    qemu_add_opts(&qemu_net_opts);
    qemu_add_opts(&qemu_rtc_opts);
    qemu_add_opts(&qemu_global_opts);
    qemu_add_opts(&qemu_mon_opts);
    qemu_add_opts(&qemu_trace_opts);
    qemu_plugin_add_opts();
    qemu_add_opts(&qemu_option_rom_opts);
    qemu_add_opts(&qemu_accel_opts);
    qemu_add_opts(&qemu_mem_opts);
    qemu_add_opts(&qemu_smp_opts);
    qemu_add_opts(&qemu_boot_opts);
    qemu_add_opts(&qemu_add_fd_opts);
    qemu_add_opts(&qemu_object_opts);
    qemu_add_opts(&qemu_tpmdev_opts);
    qemu_add_opts(&qemu_overcommit_opts);
    qemu_add_opts(&qemu_msg_opts);
    qemu_add_opts(&qemu_name_opts);
    qemu_add_opts(&qemu_numa_opts);
    qemu_add_opts(&qemu_icount_opts);
    qemu_add_opts(&qemu_semihosting_config_opts);
    qemu_add_opts(&qemu_fw_cfg_opts);
    qemu_add_opts(&qemu_action_opts);
    module_call_init(MODULE_INIT_OPTS);

    error_init(argv[0]);
    qemu_init_exec_dir(argv[0]);

#ifdef CONFIG_MODULES
    module_init_info(qemu_modinfo);
    module_allow_arch(TARGET_NAME);
#endif

    qemu_init_subsystems();

    /* first pass of option parsing */
    optind = 1;
    while (optind < argc) {
        if (argv[optind][0] != '-') {
            /* disk image */
            optind++;
        } else {
            const QEMUOption *popt;

            popt = lookup_opt(argc, argv, &optarg, &optind);
            switch (popt->index) {
            case QEMU_OPTION_nouserconfig:
                userconfig = false;
                break;
            }
        }
    }

    machine_opts_dict = qdict_new();
    if (userconfig) {
        qemu_read_default_config_file(&error_fatal);
    }

    /* second pass of option parsing */
    optind = 1;
    for(;;) {
        if (optind >= argc)
            break;
        if (argv[optind][0] != '-') {
            loc_set_cmdline(argv, optind, 1);
            drive_add(IF_DEFAULT, 0, argv[optind++], HD_OPTS);
        } else {
            const QEMUOption *popt;

            popt = lookup_opt(argc, argv, &optarg, &optind);
            if (!(popt->arch_mask & arch_type)) {
                error_report("Option not supported for this target");
                exit(1);
            }
            switch(popt->index) {
            case QEMU_OPTION_cpu:
                /* hw initialization will check this */
                cpu_option = optarg;
                break;
            case QEMU_OPTION_hda:
            case QEMU_OPTION_hdb:
            case QEMU_OPTION_hdc:
            case QEMU_OPTION_hdd:
                drive_add(IF_DEFAULT, popt->index - QEMU_OPTION_hda, optarg,
                          HD_OPTS);
                break;
            case QEMU_OPTION_blockdev:
                {
                    Visitor *v;
                    BlockdevOptionsQueueEntry *bdo;

                    v = qobject_input_visitor_new_str(optarg, "driver",
                                                      &error_fatal);

                    bdo = g_new(BlockdevOptionsQueueEntry, 1);
                    visit_type_BlockdevOptions(v, NULL, &bdo->bdo,
                                               &error_fatal);
                    visit_free(v);
                    loc_save(&bdo->loc);
                    QSIMPLEQ_INSERT_TAIL(&bdo_queue, bdo, entry);
                    break;
                }
            case QEMU_OPTION_drive:
                if (drive_def(optarg) == NULL) {
                    exit(1);
                }
                break;
            case QEMU_OPTION_set:
                qemu_set_option(optarg, &error_fatal);
                break;
            case QEMU_OPTION_global:
                if (qemu_global_option(optarg) != 0)
                    exit(1);
                break;
            case QEMU_OPTION_mtdblock:
                drive_add(IF_MTD, -1, optarg, MTD_OPTS);
                break;
            case QEMU_OPTION_sd:
                drive_add(IF_SD, -1, optarg, SD_OPTS);
                break;
            case QEMU_OPTION_pflash:
                drive_add(IF_PFLASH, -1, optarg, PFLASH_OPTS);
                break;
            case QEMU_OPTION_snapshot:
                {
                    Error *blocker = NULL;
                    snapshot = 1;
                    error_setg(&blocker, QERR_REPLAY_NOT_SUPPORTED,
                               "-snapshot");
                    replay_add_blocker(blocker);
                }
                break;
            case QEMU_OPTION_numa:
                opts = qemu_opts_parse_noisily(qemu_find_opts("numa"),
                                               optarg, true);
                if (!opts) {
                    exit(1);
                }
                break;
            case QEMU_OPTION_display:
                parse_display(optarg);
                break;
            case QEMU_OPTION_nographic:
                qdict_put_str(machine_opts_dict, "graphics", "off");
                nographic = true;
                dpy.type = DISPLAY_TYPE_NONE;
                break;
            case QEMU_OPTION_curses:
#ifdef CONFIG_CURSES
                dpy.type = DISPLAY_TYPE_CURSES;
#else
                error_report("curses or iconv support is disabled");
                exit(1);
#endif
                break;
            case QEMU_OPTION_portrait:
                graphic_rotate = 90;
                break;
            case QEMU_OPTION_rotate:
                graphic_rotate = strtol(optarg, (char **) &optarg, 10);
                if (graphic_rotate != 0 && graphic_rotate != 90 &&
                    graphic_rotate != 180 && graphic_rotate != 270) {
                    error_report("only 90, 180, 270 deg rotation is available");
                    exit(1);
                }
                break;
            case QEMU_OPTION_kernel:
                qdict_put_str(machine_opts_dict, "kernel", optarg);
                break;
            case QEMU_OPTION_initrd:
                qdict_put_str(machine_opts_dict, "initrd", optarg);
                break;
            case QEMU_OPTION_append:
                qdict_put_str(machine_opts_dict, "append", optarg);
                break;
            case QEMU_OPTION_dtb:
                qdict_put_str(machine_opts_dict, "dtb", optarg);
                break;
            case QEMU_OPTION_cdrom:
                drive_add(IF_DEFAULT, 2, optarg, CDROM_OPTS);
                break;
            case QEMU_OPTION_boot:
                opts = qemu_opts_parse_noisily(qemu_find_opts("boot-opts"),
                                               optarg, true);
                if (!opts) {
                    exit(1);
                }
                break;
            case QEMU_OPTION_fda:
            case QEMU_OPTION_fdb:
                drive_add(IF_FLOPPY, popt->index - QEMU_OPTION_fda,
                          optarg, FD_OPTS);
                break;
            case QEMU_OPTION_no_fd_bootchk:
                fd_bootchk = 0;
                break;
            case QEMU_OPTION_netdev:
                default_net = 0;
                if (net_client_parse(qemu_find_opts("netdev"), optarg) == -1) {
                    exit(1);
                }
                break;
            case QEMU_OPTION_nic:
                default_net = 0;
                if (net_client_parse(qemu_find_opts("nic"), optarg) == -1) {
                    exit(1);
                }
                break;
            case QEMU_OPTION_net:
                default_net = 0;
                if (net_client_parse(qemu_find_opts("net"), optarg) == -1) {
                    exit(1);
                }
                break;
#ifdef CONFIG_LIBISCSI
            case QEMU_OPTION_iscsi:
                opts = qemu_opts_parse_noisily(qemu_find_opts("iscsi"),
                                               optarg, false);
                if (!opts) {
                    exit(1);
                }
                break;
#endif
            case QEMU_OPTION_audio_help:
                audio_legacy_help();
                exit (0);
                break;
            case QEMU_OPTION_audiodev:
                audio_parse_option(optarg);
                break;
            case QEMU_OPTION_soundhw:
                select_soundhw (optarg);
                break;
            case QEMU_OPTION_h:
                help(0);
                break;
            case QEMU_OPTION_version:
                version();
                exit(0);
                break;
            case QEMU_OPTION_m:
                opts = qemu_opts_parse_noisily(qemu_find_opts("memory"),
                                               optarg, true);
                if (!opts) {
                    exit(EXIT_FAILURE);
                }
                break;
#ifdef CONFIG_TPM
            case QEMU_OPTION_tpmdev:
                if (tpm_config_parse(qemu_find_opts("tpmdev"), optarg) < 0) {
                    exit(1);
                }
                break;
#endif
            case QEMU_OPTION_mempath:
                mem_path = optarg;
                break;
            case QEMU_OPTION_mem_prealloc:
                mem_prealloc = 1;
                break;
            case QEMU_OPTION_d:
                log_mask = optarg;
                break;
            case QEMU_OPTION_D:
                log_file = optarg;
                break;
            case QEMU_OPTION_DFILTER:
                qemu_set_dfilter_ranges(optarg, &error_fatal);
                break;
            case QEMU_OPTION_seed:
                qemu_guest_random_seed_main(optarg, &error_fatal);
                break;
            case QEMU_OPTION_s:
                add_device_config(DEV_GDB, "tcp::" DEFAULT_GDBSTUB_PORT);
                break;
            case QEMU_OPTION_gdb:
                add_device_config(DEV_GDB, optarg);
                break;
            case QEMU_OPTION_L:
                if (is_help_option(optarg)) {
                    list_data_dirs = true;
                } else {
                    qemu_add_data_dir(g_strdup(optarg));
                }
                break;
            case QEMU_OPTION_bios:
                qdict_put_str(machine_opts_dict, "firmware", optarg);
                break;
            case QEMU_OPTION_singlestep:
                singlestep = 1;
                break;
            case QEMU_OPTION_S:
                autostart = 0;
                break;
            case QEMU_OPTION_k:
                keyboard_layout = optarg;
                break;
            case QEMU_OPTION_vga:
                vga_model = optarg;
                default_vga = 0;
                break;
            case QEMU_OPTION_g:
                {
                    const char *p;
                    int w, h, depth;
                    p = optarg;
                    w = strtol(p, (char **)&p, 10);
                    if (w <= 0) {
                    graphic_error:
                        error_report("invalid resolution or depth");
                        exit(1);
                    }
                    if (*p != 'x')
                        goto graphic_error;
                    p++;
                    h = strtol(p, (char **)&p, 10);
                    if (h <= 0)
                        goto graphic_error;
                    if (*p == 'x') {
                        p++;
                        depth = strtol(p, (char **)&p, 10);
                        if (depth != 1 && depth != 2 && depth != 4 &&
                            depth != 8 && depth != 15 && depth != 16 &&
                            depth != 24 && depth != 32)
                            goto graphic_error;
                    } else if (*p == '\0') {
                        depth = graphic_depth;
                    } else {
                        goto graphic_error;
                    }

                    graphic_width = w;
                    graphic_height = h;
                    graphic_depth = depth;
                }
                break;
            case QEMU_OPTION_echr:
                {
                    char *r;
                    term_escape_char = strtol(optarg, &r, 0);
                    if (r == optarg)
                        printf("Bad argument to echr\n");
                    break;
                }
            case QEMU_OPTION_monitor:
                default_monitor = 0;
                if (strncmp(optarg, "none", 4)) {
                    monitor_parse(optarg, "readline", false);
                }
                break;
            case QEMU_OPTION_qmp:
                monitor_parse(optarg, "control", false);
                default_monitor = 0;
                break;
            case QEMU_OPTION_qmp_pretty:
                monitor_parse(optarg, "control", true);
                default_monitor = 0;
                break;
            case QEMU_OPTION_mon:
                opts = qemu_opts_parse_noisily(qemu_find_opts("mon"), optarg,
                                               true);
                if (!opts) {
                    exit(1);
                }
                default_monitor = 0;
                break;
            case QEMU_OPTION_chardev:
                opts = qemu_opts_parse_noisily(qemu_find_opts("chardev"),
                                               optarg, true);
                if (!opts) {
                    exit(1);
                }
                break;
            case QEMU_OPTION_fsdev:
                olist = qemu_find_opts("fsdev");
                if (!olist) {
                    error_report("fsdev support is disabled");
                    exit(1);
                }
                opts = qemu_opts_parse_noisily(olist, optarg, true);
                if (!opts) {
                    exit(1);
                }
                break;
            case QEMU_OPTION_virtfs: {
                QemuOpts *fsdev;
                QemuOpts *device;
                const char *writeout, *sock_fd, *socket, *path, *security_model,
                           *multidevs;

                olist = qemu_find_opts("virtfs");
                if (!olist) {
                    error_report("virtfs support is disabled");
                    exit(1);
                }
                opts = qemu_opts_parse_noisily(olist, optarg, true);
                if (!opts) {
                    exit(1);
                }

                if (qemu_opt_get(opts, "fsdriver") == NULL ||
                    qemu_opt_get(opts, "mount_tag") == NULL) {
                    error_report("Usage: -virtfs fsdriver,mount_tag=tag");
                    exit(1);
                }
                fsdev = qemu_opts_create(qemu_find_opts("fsdev"),
                                         qemu_opts_id(opts) ?:
                                         qemu_opt_get(opts, "mount_tag"),
                                         1, NULL);
                if (!fsdev) {
                    error_report("duplicate or invalid fsdev id: %s",
                                 qemu_opt_get(opts, "mount_tag"));
                    exit(1);
                }

                writeout = qemu_opt_get(opts, "writeout");
                if (writeout) {
#ifdef CONFIG_SYNC_FILE_RANGE
                    qemu_opt_set(fsdev, "writeout", writeout, &error_abort);
#else
                    error_report("writeout=immediate not supported "
                                 "on this platform");
                    exit(1);
#endif
                }
                qemu_opt_set(fsdev, "fsdriver",
                             qemu_opt_get(opts, "fsdriver"), &error_abort);
                path = qemu_opt_get(opts, "path");
                if (path) {
                    qemu_opt_set(fsdev, "path", path, &error_abort);
                }
                security_model = qemu_opt_get(opts, "security_model");
                if (security_model) {
                    qemu_opt_set(fsdev, "security_model", security_model,
                                 &error_abort);
                }
                socket = qemu_opt_get(opts, "socket");
                if (socket) {
                    qemu_opt_set(fsdev, "socket", socket, &error_abort);
                }
                sock_fd = qemu_opt_get(opts, "sock_fd");
                if (sock_fd) {
                    qemu_opt_set(fsdev, "sock_fd", sock_fd, &error_abort);
                }

                qemu_opt_set_bool(fsdev, "readonly",
                                  qemu_opt_get_bool(opts, "readonly", 0),
                                  &error_abort);
                multidevs = qemu_opt_get(opts, "multidevs");
                if (multidevs) {
                    qemu_opt_set(fsdev, "multidevs", multidevs, &error_abort);
                }
                device = qemu_opts_create(qemu_find_opts("device"), NULL, 0,
                                          &error_abort);
                qemu_opt_set(device, "driver", "virtio-9p-pci", &error_abort);
                qemu_opt_set(device, "fsdev",
                             qemu_opts_id(fsdev), &error_abort);
                qemu_opt_set(device, "mount_tag",
                             qemu_opt_get(opts, "mount_tag"), &error_abort);
                break;
            }
            case QEMU_OPTION_serial:
                add_device_config(DEV_SERIAL, optarg);
                default_serial = 0;
                if (strncmp(optarg, "mon:", 4) == 0) {
                    default_monitor = 0;
                }
                break;
            case QEMU_OPTION_watchdog:
                if (watchdog) {
                    error_report("only one watchdog option may be given");
                    exit(1);
                }
                watchdog = optarg;
                break;
            case QEMU_OPTION_action:
                olist = qemu_find_opts("action");
                if (!qemu_opts_parse_noisily(olist, optarg, false)) {
                     exit(1);
                }
                break;
            case QEMU_OPTION_watchdog_action:
                if (select_watchdog_action(optarg) == -1) {
                    error_report("unknown -watchdog-action parameter");
                    exit(1);
                }
                break;
            case QEMU_OPTION_parallel:
                add_device_config(DEV_PARALLEL, optarg);
                default_parallel = 0;
                if (strncmp(optarg, "mon:", 4) == 0) {
                    default_monitor = 0;
                }
                break;
            case QEMU_OPTION_debugcon:
                add_device_config(DEV_DEBUGCON, optarg);
                break;
            case QEMU_OPTION_loadvm:
                loadvm = optarg;
                break;
            case QEMU_OPTION_full_screen:
                dpy.has_full_screen = true;
                dpy.full_screen = true;
                break;
            case QEMU_OPTION_alt_grab:
                alt_grab = 1;
                break;
            case QEMU_OPTION_ctrl_grab:
                ctrl_grab = 1;
                break;
            case QEMU_OPTION_no_quit:
                dpy.has_window_close = true;
                dpy.window_close = false;
                warn_report("-no-quit is deprecated, please use "
                            "-display ...,window-close=off instead.");
                break;
            case QEMU_OPTION_sdl:
#ifdef CONFIG_SDL
                dpy.type = DISPLAY_TYPE_SDL;
                break;
#else
                error_report("SDL support is disabled");
                exit(1);
#endif
            case QEMU_OPTION_pidfile:
                pid_file = optarg;
                break;
            case QEMU_OPTION_win2k_hack:
                win2k_install_hack = 1;
                break;
            case QEMU_OPTION_acpitable:
                opts = qemu_opts_parse_noisily(qemu_find_opts("acpi"),
                                               optarg, true);
                if (!opts) {
                    exit(1);
                }
                acpi_table_add(opts, &error_fatal);
                break;
            case QEMU_OPTION_smbios:
                opts = qemu_opts_parse_noisily(qemu_find_opts("smbios"),
                                               optarg, false);
                if (!opts) {
                    exit(1);
                }
                smbios_entry_add(opts, &error_fatal);
                break;
            case QEMU_OPTION_fwcfg:
                opts = qemu_opts_parse_noisily(qemu_find_opts("fw_cfg"),
                                               optarg, true);
                if (opts == NULL) {
                    exit(1);
                }
                break;
            case QEMU_OPTION_preconfig:
                preconfig_requested = true;
                break;
            case QEMU_OPTION_enable_kvm:
                qdict_put_str(machine_opts_dict, "accel", "kvm");
                break;
            case QEMU_OPTION_M:
            case QEMU_OPTION_machine:
                {
                    bool help;

                    keyval_parse_into(machine_opts_dict, optarg, "type", &help, &error_fatal);
                    if (help) {
                        machine_help_func(machine_opts_dict);
                        exit(EXIT_SUCCESS);
                    }
                    break;
                }
            case QEMU_OPTION_accel:
                accel_opts = qemu_opts_parse_noisily(qemu_find_opts("accel"),
                                                     optarg, true);
                optarg = qemu_opt_get(accel_opts, "accel");
                if (!optarg || is_help_option(optarg)) {
                    printf("Accelerators supported in QEMU binary:\n");
                    GSList *el, *accel_list = object_class_get_list(TYPE_ACCEL,
                                                                    false);
                    for (el = accel_list; el; el = el->next) {
                        gchar *typename = g_strdup(object_class_get_name(
                                                   OBJECT_CLASS(el->data)));
                        /* omit qtest which is used for tests only */
                        if (g_strcmp0(typename, ACCEL_CLASS_NAME("qtest")) &&
                            g_str_has_suffix(typename, ACCEL_CLASS_SUFFIX)) {
                            gchar **optname = g_strsplit(typename,
                                                         ACCEL_CLASS_SUFFIX, 0);
                            printf("%s\n", optname[0]);
                            g_strfreev(optname);
                        }
                        g_free(typename);
                    }
                    g_slist_free(accel_list);
                    exit(0);
                }
                break;
            case QEMU_OPTION_usb:
                qdict_put_str(machine_opts_dict, "usb", "on");
                break;
            case QEMU_OPTION_usbdevice:
                qdict_put_str(machine_opts_dict, "usb", "on");
                add_device_config(DEV_USB, optarg);
                break;
            case QEMU_OPTION_device:
                if (!qemu_opts_parse_noisily(qemu_find_opts("device"),
                                             optarg, true)) {
                    exit(1);
                }
                break;
            case QEMU_OPTION_smp:
                machine_parse_property_opt(qemu_find_opts("smp-opts"), "smp", optarg, &error_fatal);
                break;
            case QEMU_OPTION_vnc:
                vnc_parse(optarg);
                break;
            case QEMU_OPTION_no_acpi:
                qdict_put_str(machine_opts_dict, "acpi", "off");
                break;
            case QEMU_OPTION_no_hpet:
                qdict_put_str(machine_opts_dict, "hpet", "off");
                break;
            case QEMU_OPTION_no_reboot:
                olist = qemu_find_opts("action");
                qemu_opts_parse_noisily(olist, "reboot=shutdown", false);
                break;
            case QEMU_OPTION_no_shutdown:
                olist = qemu_find_opts("action");
                qemu_opts_parse_noisily(olist, "shutdown=pause", false);
                break;
            case QEMU_OPTION_uuid:
                if (qemu_uuid_parse(optarg, &qemu_uuid) < 0) {
                    error_report("failed to parse UUID string: wrong format");
                    exit(1);
                }
                qemu_uuid_set = true;
                break;
            case QEMU_OPTION_option_rom:
                if (nb_option_roms >= MAX_OPTION_ROMS) {
                    error_report("too many option ROMs");
                    exit(1);
                }
                opts = qemu_opts_parse_noisily(qemu_find_opts("option-rom"),
                                               optarg, true);
                if (!opts) {
                    exit(1);
                }
                option_rom[nb_option_roms].name = qemu_opt_get(opts, "romfile");
                option_rom[nb_option_roms].bootindex =
                    qemu_opt_get_number(opts, "bootindex", -1);
                if (!option_rom[nb_option_roms].name) {
                    error_report("Option ROM file is not specified");
                    exit(1);
                }
                nb_option_roms++;
                break;
            case QEMU_OPTION_semihosting:
                qemu_semihosting_enable();
                break;
            case QEMU_OPTION_semihosting_config:
                if (qemu_semihosting_config_options(optarg) != 0) {
                    exit(1);
                }
                break;
            case QEMU_OPTION_name:
                opts = qemu_opts_parse_noisily(qemu_find_opts("name"),
                                               optarg, true);
                if (!opts) {
                    exit(1);
                }
                /* Capture guest name if -msg guest-name is used later */
                error_guest_name = qemu_opt_get(opts, "guest");
                break;
            case QEMU_OPTION_prom_env:
                if (nb_prom_envs >= MAX_PROM_ENVS) {
                    error_report("too many prom variables");
                    exit(1);
                }
                prom_envs[nb_prom_envs] = optarg;
                nb_prom_envs++;
                break;
            case QEMU_OPTION_old_param:
                old_param = 1;
                break;
            case QEMU_OPTION_rtc:
                opts = qemu_opts_parse_noisily(qemu_find_opts("rtc"), optarg,
                                               false);
                if (!opts) {
                    exit(1);
                }
                break;
            case QEMU_OPTION_icount:
                icount_opts = qemu_opts_parse_noisily(qemu_find_opts("icount"),
                                                      optarg, true);
                if (!icount_opts) {
                    exit(1);
                }
                break;
            case QEMU_OPTION_incoming:
                if (!incoming) {
                    runstate_set(RUN_STATE_INMIGRATE);
                }
                incoming = optarg;
                break;
            case QEMU_OPTION_only_migratable:
                only_migratable = 1;
                break;
            case QEMU_OPTION_nodefaults:
                has_defaults = 0;
                break;
            case QEMU_OPTION_xen_domid:
                if (!(xen_available())) {
                    error_report("Option not supported for this target");
                    exit(1);
                }
                xen_domid = atoi(optarg);
                break;
            case QEMU_OPTION_xen_attach:
                if (!(xen_available())) {
                    error_report("Option not supported for this target");
                    exit(1);
                }
                xen_mode = XEN_ATTACH;
                break;
            case QEMU_OPTION_xen_domid_restrict:
                if (!(xen_available())) {
                    error_report("Option not supported for this target");
                    exit(1);
                }
                xen_domid_restrict = true;
                break;
            case QEMU_OPTION_trace:
                trace_opt_parse(optarg);
                break;
            case QEMU_OPTION_plugin:
                qemu_plugin_opt_parse(optarg, &plugin_list);
                break;
            case QEMU_OPTION_readconfig:
                qemu_read_config_file(optarg, qemu_parse_config_group, &error_fatal);
                break;
            case QEMU_OPTION_spice:
                olist = qemu_find_opts_err("spice", NULL);
                if (!olist) {
                    error_report("spice support is disabled");
                    exit(1);
                }
                opts = qemu_opts_parse_noisily(olist, optarg, false);
                if (!opts) {
                    exit(1);
                }
                display_remote++;
                break;
            case QEMU_OPTION_writeconfig:
                {
                    FILE *fp;
                    warn_report("-writeconfig is deprecated and will go away without a replacement");
                    if (strcmp(optarg, "-") == 0) {
                        fp = stdout;
                    } else {
                        fp = fopen(optarg, "w");
                        if (fp == NULL) {
                            error_report("open %s: %s", optarg,
                                         strerror(errno));
                            exit(1);
                        }
                    }
                    qemu_config_write(fp);
                    if (fp != stdout) {
                        fclose(fp);
                    }
                    break;
                }
            case QEMU_OPTION_qtest:
                qtest_chrdev = optarg;
                break;
            case QEMU_OPTION_qtest_log:
                qtest_log = optarg;
                break;
            case QEMU_OPTION_sandbox:
                olist = qemu_find_opts("sandbox");
                if (!olist) {
#ifndef CONFIG_SECCOMP
                    error_report("-sandbox support is not enabled "
                                 "in this QEMU binary");
#endif
                    exit(1);
                }

                opts = qemu_opts_parse_noisily(olist, optarg, true);
                if (!opts) {
                    exit(1);
                }
                break;
            case QEMU_OPTION_add_fd:
#ifndef _WIN32
                opts = qemu_opts_parse_noisily(qemu_find_opts("add-fd"),
                                               optarg, false);
                if (!opts) {
                    exit(1);
                }
#else
                error_report("File descriptor passing is disabled on this "
                             "platform");
                exit(1);
#endif
                break;
            case QEMU_OPTION_object:
                object_option_parse(optarg);
                break;
            case QEMU_OPTION_overcommit:
                opts = qemu_opts_parse_noisily(qemu_find_opts("overcommit"),
                                               optarg, false);
                if (!opts) {
                    exit(1);
                }
                enable_mlock = qemu_opt_get_bool(opts, "mem-lock", false);
                enable_cpu_pm = qemu_opt_get_bool(opts, "cpu-pm", false);
                break;
            case QEMU_OPTION_compat:
                {
                    CompatPolicy *opts;
                    Visitor *v;

                    v = qobject_input_visitor_new_str(optarg, NULL,
                                                      &error_fatal);

                    visit_type_CompatPolicy(v, NULL, &opts, &error_fatal);
                    QAPI_CLONE_MEMBERS(CompatPolicy, &compat_policy, opts);

                    qapi_free_CompatPolicy(opts);
                    visit_free(v);
                    break;
                }
            case QEMU_OPTION_msg:
                opts = qemu_opts_parse_noisily(qemu_find_opts("msg"), optarg,
                                               false);
                if (!opts) {
                    exit(1);
                }
                configure_msg(opts);
                break;
            case QEMU_OPTION_dump_vmstate:
                if (vmstate_dump_file) {
                    error_report("only one '-dump-vmstate' "
                                 "option may be given");
                    exit(1);
                }
                vmstate_dump_file = fopen(optarg, "w");
                if (vmstate_dump_file == NULL) {
                    error_report("open %s: %s", optarg, strerror(errno));
                    exit(1);
                }
                break;
            case QEMU_OPTION_enable_sync_profile:
                qsp_enable();
                break;
            case QEMU_OPTION_nouserconfig:
                /* Nothing to be parsed here. Especially, do not error out below. */
                break;
            default:
                if (os_parse_cmd_args(popt->index, optarg)) {
                    error_report("Option not supported in this build");
                    exit(1);
                }
            }
        }
    }
    /*
     * Clear error location left behind by the loop.
     * Best done right after the loop.  Do not insert code here!
     */
    loc_set_none();

    qemu_validate_options(machine_opts_dict);
    qemu_process_sugar_options();

    /*
     * These options affect everything else and should be processed
     * before daemonizing.
     */
    qemu_process_early_options();

    qemu_process_help_options();
    qemu_maybe_daemonize(pid_file);

    /*
     * The trace backend must be initialized after daemonizing.
     * trace_init_backends() will call st_init(), which will create the
     * trace thread in the parent, and also register st_flush_trace_buffer()
     * in atexit(). This function will force the parent to wait for the
     * writeout thread to finish, which will not occur, and the parent
     * process will be left in the host.
     */
    if (!trace_init_backends()) {
        exit(1);
    }
    trace_init_file();

    qemu_init_main_loop(&error_fatal);
    cpu_timers_init();

    user_register_global_props();
    replay_configure(icount_opts);

    configure_rtc(qemu_find_opts_singleton("rtc"));

    qemu_create_machine(machine_opts_dict);

    suspend_mux_open();

    qemu_disable_default_devices();
    qemu_create_default_devices();
    qemu_create_early_backends();

    qemu_apply_legacy_machine_options(machine_opts_dict);
    qemu_apply_machine_options(machine_opts_dict);
    qobject_unref(machine_opts_dict);
    phase_advance(PHASE_MACHINE_CREATED);

    /*
     * Note: uses machine properties such as kernel-irqchip, must run
     * after qemu_apply_machine_options.
     */
    configure_accelerators(argv[0]);
    phase_advance(PHASE_ACCEL_CREATED);

    /*
     * Beware, QOM objects created before this point miss global and
     * compat properties.
     *
     * Global properties get set up by qdev_prop_register_global(),
     * called from user_register_global_props(), and certain option
     * desugaring.  Also in CPU feature desugaring (buried in
     * parse_cpu_option()), which happens below this point, but may
     * only target the CPU type, which can only be created after
     * parse_cpu_option() returned the type.
     *
     * Machine compat properties: object_set_machine_compat_props().
     * Accelerator compat props: object_set_accelerator_compat_props(),
     * called from do_configure_accelerator().
     */

    machine_class = MACHINE_GET_CLASS(current_machine);
    if (!qtest_enabled() && machine_class->deprecation_reason) {
        error_report("Machine type '%s' is deprecated: %s",
                     machine_class->name, machine_class->deprecation_reason);
    }

    /*
     * Note: creates a QOM object, must run only after global and
     * compat properties have been set up.
     */
    migration_object_init();

    qemu_create_late_backends();

    /* parse features once if machine provides default cpu_type */
    current_machine->cpu_type = machine_class->default_cpu_type;
    if (cpu_option) {
        current_machine->cpu_type = parse_cpu_option(cpu_option);
    }
    /* NB: for machine none cpu_type could STILL be NULL here! */

    qemu_resolve_machine_memdev();
    parse_numa_opts(current_machine);

    if (vmstate_dump_file) {
        /* dump and exit */
        dump_vmstate_json_to_file(vmstate_dump_file);
        exit(0);
    }

    if (!preconfig_requested) {
        qmp_x_exit_preconfig(&error_fatal);
    }
    qemu_init_displays();
    accel_setup_post(current_machine);
    os_setup_post();
    resume_mux_open();
}<|MERGE_RESOLUTION|>--- conflicted
+++ resolved
@@ -127,15 +127,13 @@
 #include "sysemu/iothread.h"
 #include "qemu/guest-random.h"
 
-<<<<<<< HEAD
+#include "config-host.h"
+
 #include "ui/xemu-settings.h"
 #include "ui/xemu-notifications.h"
 #include "ui/xemu-net.h"
 #include "ui/xemu-input.h"
 #include "hw/xbox/eeprom_generation.h"
-=======
-#include "config-host.h"
->>>>>>> f9baca54
 
 #define MAX_VIRTIO_CONSOLES 1
 
@@ -2435,7 +2433,6 @@
                             &error_fatal);
 }
 
-<<<<<<< HEAD
 /* Return 1 if file fails to open */
 static int xemu_check_file(const char *path)
 {
@@ -2469,10 +2466,7 @@
     return output;
 }
 
-static void qemu_validate_options(void)
-=======
 static void qemu_validate_options(const QDict *machine_opts)
->>>>>>> f9baca54
 {
     const char *kernel_filename = qdict_get_try_str(machine_opts, "kernel");
     const char *initrd_filename = qdict_get_try_str(machine_opts, "initrd");

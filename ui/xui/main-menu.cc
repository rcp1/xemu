--- conflicted
+++ resolved
@@ -160,11 +160,10 @@
 
     if(strcmp(driver, DRIVER_S) == 0)
         driver = DRIVER_S_DISPLAY_NAME;
-<<<<<<< HEAD
-    else if(strcmp(driver, DRIVER_SB) == 0)
-        driver = DRIVER_SB_DISPLAY_NAME;
-    else if(strcmp(driver, DRIVER_FIGHT_STICK) == 0)
-        driver = DRIVER_FIGHT_STICK_DISPLAY_NAME;
+    else if(strcmp(driver, DRIVER_STEEL_BATTALION) == 0)
+        driver = DRIVER_STEEL_BATTALION_DISPLAY_NAME;
+    else if(strcmp(driver, DRIVER_ARCADE_STICK) == 0)
+        driver = DRIVER_ARCADE_STICK_DISPLAY_NAME;
 #ifdef CONFIG_USB_LIBUSB
     else if(strcmp(driver, DRIVER_USB_PASSTHROUGH) == 0)
         driver = DRIVER_USB_PASSTHROUGH_DISPLAY_NAME;
@@ -177,24 +176,13 @@
     {
 #ifdef CONFIG_USB_LIBUSB
 #define NUM_AVAILABLE_DRIVERS 5
-        const char *available_drivers[5] = { DRIVER_DUKE, DRIVER_S, DRIVER_SB, DRIVER_FIGHT_STICK, DRIVER_USB_PASSTHROUGH };
-        const char *driver_display_names[5] = { DRIVER_DUKE_DISPLAY_NAME, DRIVER_S_DISPLAY_NAME, DRIVER_SB_DISPLAY_NAME, DRIVER_FIGHT_STICK_DISPLAY_NAME, DRIVER_USB_PASSTHROUGH_DISPLAY_NAME };
+        const char *available_drivers[5] = { DRIVER_DUKE, DRIVER_S, DRIVER_STEEL_BATTALION, DRIVER_ARCADE_STICK, DRIVER_USB_PASSTHROUGH };
+        const char *driver_display_names[5] = { DRIVER_DUKE_DISPLAY_NAME, DRIVER_S_DISPLAY_NAME, DRIVER_STEEL_BATTALION_DISPLAY_NAME, DRIVER_ARCADE_STICK_DISPLAY_NAME, DRIVER_USB_PASSTHROUGH_DISPLAY_NAME };
 #else
 #define NUM_AVAILABLE_DRIVERS 4
         const char *available_drivers[4] = { DRIVER_DUKE, DRIVER_S, DRIVER_SB, DRIVER_FIGHT_STICK };
         const char *driver_display_names[4] = { DRIVER_DUKE_DISPLAY_NAME, DRIVER_S_DISPLAY_NAME, DRIVER_SB_DISPLAY_NAME, DRIVER_FIGHT_STICK_DISPLAY_NAME };
 #endif
-=======
-    else if(strcmp(driver, DRIVER_STEEL_BATTALION) == 0)
-        driver = DRIVER_STEEL_BATTALION_DISPLAY_NAME;
-    else if(strcmp(driver, DRIVER_ARCADE_STICK) == 0)
-        driver = DRIVER_ARCADE_STICK_DISPLAY_NAME;
-
-    ImGui::SetNextItemWidth(-FLT_MIN);
-    if (ImGui::BeginCombo("###InputDrivers", driver, ImGuiComboFlags_NoArrowButton)) {
-        const char *available_drivers[4] = { DRIVER_DUKE, DRIVER_S, DRIVER_STEEL_BATTALION, DRIVER_ARCADE_STICK };
-        const char *driver_display_names[4] = { DRIVER_DUKE_DISPLAY_NAME, DRIVER_S_DISPLAY_NAME, DRIVER_STEEL_BATTALION_DISPLAY_NAME, DRIVER_ARCADE_STICK_DISPLAY_NAME };
->>>>>>> ae564a97
         bool is_selected = false;
         for(int i = 0; i < NUM_AVAILABLE_DRIVERS; i++) {
             const char* iter = driver_display_names[i];

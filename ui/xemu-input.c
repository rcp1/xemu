--- conflicted
+++ resolved
@@ -128,11 +128,7 @@
     }
     
     // Shouldn't be possible
-<<<<<<< HEAD
-    return NULL;
-=======
     return DRIVER_DUKE;
->>>>>>> 1bb87dfc
 }
 
 void xemu_input_init(void)

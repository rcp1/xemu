--- conflicted
+++ resolved
@@ -135,6 +135,8 @@
 static int sdl_kbd_scancode_map[25];
 static int sdl_sbc_kbd_scancode_map[56];
 
+static const int port_map[4] = { 3, 4, 1, 2 };
+
 static const char *get_bound_driver(int port) {
     assert(port >= 0 && port <= 3);
     const char *driver = NULL;
@@ -155,7 +157,6 @@
     return DRIVER_DUKE;
 }
 
-<<<<<<< HEAD
 static void libusb_device_connected(LibusbDevice *device) {
 
     int p = xemu_input_get_libusb_device_default_bind_port(device, 0);
@@ -181,9 +182,6 @@
         xemu_input_bind_passthrough(device->bound, NULL, 0);
     }
 }
-=======
-static const int port_map[4] = { 3, 4, 1, 2 };
->>>>>>> a6500592
 
 void xemu_input_init(void)
 {
@@ -344,7 +342,6 @@
     return -1;
 }
 
-<<<<<<< HEAD
 int xemu_input_get_libusb_device_default_bind_port(LibusbDevice *device, int start)
 {
     assert(device);
@@ -358,7 +355,8 @@
     }
 
     return -1;
-=======
+}
+
 void xemu_save_peripheral_settings(int player_index, int peripheral_index,
                                    int peripheral_type,
                                    const char *peripheral_parameter)
@@ -375,7 +373,6 @@
     xemu_settings_set_string(
         peripheral_param_ptr,
         peripheral_parameter == NULL ? "" : peripheral_parameter);
->>>>>>> a6500592
 }
 
 void xemu_input_process_sdl_events(const SDL_Event *event)
@@ -838,7 +835,7 @@
     return usbhub_dev;
 }
 
-static void xemu_input_bind_driver(int index, const char *port, const char *driver)
+static DeviceState* xemu_input_bind_driver(int index, const char *port, const char *driver)
 {
     // Create XID controller. This is connected to Port 1 of the controller's internal USB Hub
     QDict *qdict = qdict_new();
@@ -862,7 +859,7 @@
     assert(dev);
 
     qobject_unref(qdict);
-    object_unref(OBJECT(dev));
+    return dev;
 }
 
 static DeviceState *xemu_bind_usb_host(int hostbus, const char *hostport, const char *port)
@@ -949,21 +946,30 @@
             bound_controllers[index] = state;
             bound_controllers[index]->bound = index;
 
-            const int port_map[4] = {3, 4, 1, 2};
             char *tmp;
 
-            // Create controller's internal USB hub.
-            tmp = g_strdup_printf("1.%d", port_map[index]);
-            DeviceState *usbhub_dev = xemu_bind_usb_hub(3, tmp);
-            g_free(tmp);
-
-            char *port = g_strdup_printf("1.%d.1", port_map[index]);
-            xemu_input_bind_driver(index, port, bound_drivers[index]);
+            bool hasInternalHub = strcmp(bound_drivers[index], DRIVER_STEEL_BATTALION) != 0;
+            char *port;
+            DeviceState *dev;
+
+            if(hasInternalHub) {
+                // Create controller's internal USB hub.
+                tmp = g_strdup_printf("1.%d", port_map[index]);
+                dev = xemu_bind_usb_hub(3, tmp);
+                g_free(tmp);
+                port = g_strdup_printf("1.%d.1", port_map[index]);
+                DeviceState *tmp_dev = xemu_input_bind_driver(index, port, bound_drivers[index]);
+                object_unref(OBJECT(tmp_dev));
+            } else {
+                port = g_strdup_printf("1.%d", port_map[index]);
+                dev = xemu_input_bind_driver(index, port, bound_drivers[index]);
+            }
+            g_free(port);
 
             // Unref for eventual cleanup
-            object_unref(OBJECT(usbhub_dev));
-
-            state->device = usbhub_dev;
+            object_unref(OBJECT(dev));
+
+            state->device = dev;
         }
     }
 }
@@ -1001,8 +1007,6 @@
 
             bound_libusb_devices[index] = state;
             bound_libusb_devices[index]->bound = index;
-
-            const int port_map[4] = {3, 4, 1, 2};
 
             if(state->internal_hub_ports > 0) {
                 // Create controller's internal USB hub.
@@ -1037,66 +1041,12 @@
                 DeviceState *controller_dev = xemu_bind_usb_host(state->host_bus, state->host_port, port);
                 g_free(port);
 
-<<<<<<< HEAD
                 // Unref for eventual cleanup
                 object_unref(OBJECT(controller_dev));
 
                 state->device = controller_dev;
-=======
-        bound_controllers[index] = state;
-        bound_controllers[index]->bound = index;
-
-        char *tmp;
-        QDict *usbhub_qdict = NULL;
-        DeviceState *usbhub_dev = NULL;
-
-        bool hasInternalHub = strcmp(bound_drivers[index], DRIVER_STEEL_BATTALION) != 0;
-
-        if(hasInternalHub) {
-            // Create controller's internal USB hub.
-            usbhub_qdict = qdict_new();
-            qdict_put_str(usbhub_qdict, "driver", "usb-hub");
-            tmp = g_strdup_printf("1.%d", port_map[index]);
-            qdict_put_str(usbhub_qdict, "port", tmp);
-            qdict_put_int(usbhub_qdict, "ports", 3);
-            QemuOpts *usbhub_opts = qemu_opts_from_qdict(qemu_find_opts("device"), usbhub_qdict, &error_abort);
-            usbhub_dev = qdev_device_add(usbhub_opts, &error_abort);
-            g_free(tmp);
-        }
-
-        // Create XID controller. This is connected to Port 1 of the controller's internal USB Hub
-        QDict *qdict = qdict_new();
-
-        // Specify device driver
-        qdict_put_str(qdict, "driver", bound_drivers[index]);
-
-        // Specify device identifier
-        static int id_counter = 0;
-        tmp = g_strdup_printf("gamepad_%d", id_counter++);
-        qdict_put_str(qdict, "id", tmp);
-        g_free(tmp);
-
-        // Specify index/port
-        qdict_put_int(qdict, "index", index);
-        const char *fmt = hasInternalHub ? "1.%d.1" : "1.%d";
-        tmp = g_strdup_printf(fmt, port_map[index]);
-        qdict_put_str(qdict, "port", tmp);
-        g_free(tmp);
-
-        // Create the device
-        QemuOpts *opts = qemu_opts_from_qdict(qemu_find_opts("device"), qdict, &error_abort);
-        DeviceState *dev = qdev_device_add(opts, &error_abort);
-        assert(dev);
-
-        // Unref for eventual cleanup
-        if(usbhub_qdict != NULL)
-            qobject_unref(usbhub_qdict);
-        if(usbhub_dev != NULL)
-            object_unref(OBJECT(usbhub_dev));
-        qobject_unref(qdict);
-        object_unref(OBJECT(dev));
-
-        state->device = hasInternalHub ? usbhub_dev : dev;
+            }
+        }
     }
 }
 
@@ -1275,7 +1225,6 @@
                     xemu_queue_error_message(buf);
                     g_free(buf);
                 }
->>>>>>> a6500592
             }
         }
     }
@@ -1331,10 +1280,6 @@
     state->gp.axis[CONTROLLER_AXIS_LSTICK_Y] = in_state->sThumbLY;
     state->gp.axis[CONTROLLER_AXIS_RSTICK_X] = in_state->sThumbRX;
     state->gp.axis[CONTROLLER_AXIS_RSTICK_Y] = in_state->sThumbRY;
-
-    memcpy(&state->buttons, &state->gp.buttons, sizeof(state->buttons));
-    memcpy(state->analog_buttons, state->gp.analog_buttons, sizeof(state->gp.analog_buttons));
-    memcpy(state->axis, state->gp.axis, sizeof(state->gp.axis));
 }
 
 void xemu_input_update_steel_battalion(ControllerState *state, XIDSteelBattalionReport *in_state)

--- conflicted
+++ resolved
@@ -134,7 +134,13 @@
     INPUT_DEVICE_SDL_GAMECONTROLLER,
 };
 
-<<<<<<< HEAD
+enum peripheral_type { PERIPHERAL_NONE, PERIPHERAL_XMU, PERIPHERAL_TYPE_COUNT };
+
+typedef struct XmuState {
+    const char *filename;
+    void *dev;
+} XmuState;
+
 typedef struct GamepadState {
     // Input state
     uint16_t buttons;
@@ -157,14 +163,6 @@
     uint8_t tunerDial;
     uint8_t toggleSwitches;
 } SteelBattalionState;
-=======
-enum peripheral_type { PERIPHERAL_NONE, PERIPHERAL_XMU, PERIPHERAL_TYPE_COUNT };
-
-typedef struct XmuState {
-    const char *filename;
-    void *dev;
-} XmuState;
->>>>>>> 03f40b1d
 
 typedef struct ControllerState {
     QTAILQ_ENTRY(ControllerState) entry;
@@ -174,18 +172,6 @@
 
     GamepadState gp;
     SteelBattalionState sbc;
-
-    // Input state
-    uint16_t buttons;
-    int16_t  axis[CONTROLLER_AXIS__COUNT];
-
-    // Rendering state hacked on here for convenience but needs to be moved (FIXME)
-    uint32_t animate_guide_button_end;
-    uint32_t animate_trigger_end;
-
-    // Rumble state
-    bool rumble_enabled;
-    uint16_t rumble_l, rumble_r;
 
     enum controller_input_device_type type;
     const char         *name;

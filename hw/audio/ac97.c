--- conflicted
+++ resolved
@@ -25,11 +25,9 @@
 #include "migration/vmstate.h"
 #include "qemu/module.h"
 #include "sysemu/dma.h"
-<<<<<<< HEAD
+#include "qom/object.h"
+
 #include "ac97_int.h"
-=======
-#include "qom/object.h"
->>>>>>> 8fe9f1f8
 
 enum {
     AC97_Reset                     = 0x00,
@@ -148,45 +146,6 @@
     REC_PHONE
 };
 
-<<<<<<< HEAD
-=======
-typedef struct BD {
-    uint32_t addr;
-    uint32_t ctl_len;
-} BD;
-
-typedef struct AC97BusMasterRegs {
-    uint32_t bdbar;             /* rw 0 */
-    uint8_t civ;                /* ro 0 */
-    uint8_t lvi;                /* rw 0 */
-    uint16_t sr;                /* rw 1 */
-    uint16_t picb;              /* ro 0 */
-    uint8_t piv;                /* ro 0 */
-    uint8_t cr;                 /* rw 0 */
-    unsigned int bd_valid;
-    BD bd;
-} AC97BusMasterRegs;
-
-struct AC97LinkState {
-    PCIDevice dev;
-    QEMUSoundCard card;
-    uint32_t glob_cnt;
-    uint32_t glob_sta;
-    uint32_t cas;
-    uint32_t last_samp;
-    AC97BusMasterRegs bm_regs[3];
-    uint8_t mixer_data[256];
-    SWVoiceIn *voice_pi;
-    SWVoiceOut *voice_po;
-    SWVoiceIn *voice_mc;
-    int invalid_freq[3];
-    uint8_t silence[128];
-    int bup_flag;
-    MemoryRegion io_nam;
-    MemoryRegion io_nabm;
-};
-
->>>>>>> 8fe9f1f8
 enum {
     BUP_SET = 1,
     BUP_LAST = 2

--- conflicted
+++ resolved
@@ -34,73 +34,6 @@
 #define STEEL_BATTALION_IN_ENDPOINT_ID 0x02
 #define STEEL_BATTALION_OUT_ENDPOINT_ID 0x01
 
-<<<<<<< HEAD
-=======
-typedef struct XIDSteelBattalionReport {
-    uint8_t     bReportId;
-    uint8_t     bLength;
-    uint32_t    dwButtons;
-    uint8_t     bMoreButtons;
-    uint16_t    wPadding;
-    uint8_t  	bAimingX;
-    uint8_t     bPadding;
-    uint8_t  	bAimingY;
-    int16_t   	sRotationLever; // only high byte is used
-    int16_t   	sSightChangeX;  // only high byte is used
-    int16_t   	sSightChangeY;  // only high byte is used
-    uint16_t    wLeftPedal;     // only high byte is used
-    uint16_t    wMiddlePedal;   // only high byte is used
-    uint16_t    wRightPedal;    // only high byte is used
-    uint8_t   	ucTunerDial;    // low nibble, The 9 o'clock postion is 0, and the 6 o'clock position is 12
-    uint8_t   	ucGearLever;    // gear lever 1~5 for gear 1~5, 7~13 for gear R,N,1~5, 15 for gear R
-} QEMU_PACKED XIDSteelBattalionReport;
-
-// Based on: https://github.com/Ryzee119/ogx360/blob/master/Firmware/src/usbd/usbd_xid.h:195
-typedef struct XIDSteelBattalionOutputReport {
-    uint8_t     report_id;
-    uint8_t     length;
-    uint8_t     EmergencyEject          : 4;
-    uint8_t     CockpitHatch            : 4;
-    uint8_t     Ignition                : 4;
-    uint8_t     Start                   : 4;
-    uint8_t     OpenClose               : 4;
-    uint8_t     MapZoomInOut            : 4;
-    uint8_t     ModeSelect              : 4;
-    uint8_t     SubMonitorModeSelect    : 4;
-    uint8_t     MainMonitorZoomIn       : 4;
-    uint8_t     MainMonitorZoomOut      : 4;
-    uint8_t     ForecastShootingSystem  : 4;
-    uint8_t     Manipulator             : 4;
-    uint8_t     LineColorChange         : 4;
-    uint8_t     Washing                 : 4;
-    uint8_t     Extinguisher            : 4;
-    uint8_t     Chaff                   : 4;
-    uint8_t     TankDetach              : 4;
-    uint8_t     Override                : 4;
-    uint8_t     NightScope              : 4;
-    uint8_t     F1                      : 4;
-    uint8_t     F2                      : 4;
-    uint8_t     F3                      : 4;
-    uint8_t     MainWeaponControl       : 4;
-    uint8_t     SubWeaponControl        : 4;
-    uint8_t     MagazineChange          : 4;
-    uint8_t     Comm1                   : 4;
-    uint8_t     Comm2                   : 4;
-    uint8_t     Comm3                   : 4;
-    uint8_t     Comm4                   : 4;
-    uint8_t     Comm5                   : 4;
-    uint8_t                             : 4;
-    uint8_t     GearR                   : 4;
-    uint8_t     GearN                   : 4;
-    uint8_t     Gear1                   : 4;
-    uint8_t     Gear2                   : 4;
-    uint8_t     Gear3                   : 4;
-    uint8_t     Gear4                   : 4;
-    uint8_t     Gear5                   : 4;
-    uint8_t     not_used;
-} QEMU_PACKED XIDSteelBattalionOutputReport;
-
->>>>>>> a6500592
 typedef struct USBXIDSteelBattalionState {
     USBDevice                       dev;
     USBEndpoint                    *intr;

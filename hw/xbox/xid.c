/*
 * QEMU USB XID Devices
 *
 * Copyright (c) 2013 espes
 * Copyright (c) 2017 Jannik Vogel
 * Copyright (c) 2018-2021 Matt Borgerson
 *
 * This library is free software; you can redistribute it and/or
 * modify it under the terms of the GNU Lesser General Public
 * License as published by the Free Software Foundation; either
 * version 2 of the License, or (at your option) any later version.
 *
 * This library is distributed in the hope that it will be useful,
 * but WITHOUT ANY WARRANTY; without even the implied warranty of
 * MERCHANTABILITY or FITNESS FOR A PARTICULAR PURPOSE.  See the GNU
 * Lesser General Public License for more details.
 *
 * You should have received a copy of the GNU Lesser General Public
 * License along with this library; if not, see <http://www.gnu.org/licenses/>.
 */

<<<<<<< HEAD
#include "qemu/osdep.h"
#include "hw/qdev-properties.h"
#include "migration/vmstate.h"
#include "sysemu/sysemu.h"
#include "hw/hw.h"
#include "ui/console.h"
#include "hw/usb.h"
#include "hw/usb/desc.h"
#include "hw/xid.h"

//#define DEBUG_XID
#ifdef DEBUG_XID
#define DPRINTF printf
#else
#define DPRINTF(...)
#endif
=======
#include "xid.h"
>>>>>>> ae564a97

/*
 * http://xbox-linux.cvs.sourceforge.net/viewvc/xbox-linux/kernel-2.6/drivers/usb/input/xpad.c
 * http://euc.jp/periphs/xbox-controller.en.html
 * http://euc.jp/periphs/xbox-pad-desc.txt
 */

typedef enum HapticEmulationMode {
    EMU_NONE,
    EMU_HAPTIC_LEFT_RIGHT
} HapticEmulationMode;

const USBDescStrings desc_strings = {
    [STR_MANUFACTURER] = "QEMU",
    [STR_PRODUCT]      = "Microsoft Xbox Controller",
    [STR_SERIALNUMBER] = "1",
};

<<<<<<< HEAD
typedef struct XIDDesc {
    uint8_t  bLength;
    uint8_t  bDescriptorType;
    uint16_t bcdXid;
    uint8_t  bType;
    uint8_t  bSubType;
    uint8_t  bMaxInputReportSize;
    uint8_t  bMaxOutputReportSize;
    uint16_t wAlternateProductIds[4];
} QEMU_PACKED XIDDesc;

typedef struct XIDGamepadOutputReport {
    uint8_t  report_id; //FIXME: is this correct?
    uint8_t  length;
    uint16_t left_actuator_strength;
    uint16_t right_actuator_strength;
} QEMU_PACKED XIDGamepadOutputReport;

typedef struct XIDSteelBattalionOutputReport {
    uint8_t report_id;
    uint8_t length;
    uint8_t notUsed[32];
} QEMU_PACKED XIDSteelBattalionOutputReport;

typedef struct USBXIDGamepadState {
    USBDevice              dev;
    USBEndpoint            *intr;
    const XIDDesc          *xid_desc;
    XIDGamepadReport       in_state;
    XIDGamepadReport       in_state_capabilities;
    XIDGamepadOutputReport out_state;
    XIDGamepadOutputReport out_state_capabilities;
    uint8_t                device_index;
} USBXIDGamepadState;

typedef struct USBXIDSteelBattalionState {
    USBDevice                       dev;
    USBEndpoint                     *intr;
    const XIDDesc                   *xid_desc;
    XIDSteelBattalionReport         in_state;
    XIDSteelBattalionReport         in_state_capabilities;
    XIDSteelBattalionOutputReport   out_state;
    XIDSteelBattalionOutputReport   out_state_capabilities;
    uint8_t                         device_index;
} USBXIDSteelBattalionState;

static const USBDescIface desc_iface_xbox_gamepad = {
    .bInterfaceNumber              = 0,
    .bNumEndpoints                 = 2,
    .bInterfaceClass               = USB_CLASS_XID,
    .bInterfaceSubClass            = 0x42,
    .bInterfaceProtocol            = 0x00,
    .eps = (USBDescEndpoint[]) {
        {
            .bEndpointAddress      = USB_DIR_IN | 0x02,
            .bmAttributes          = USB_ENDPOINT_XFER_INT,
            .wMaxPacketSize        = 0x20,
            .bInterval             = 4,
        },
        {
            .bEndpointAddress      = USB_DIR_OUT | 0x02,
            .bmAttributes          = USB_ENDPOINT_XFER_INT,
            .wMaxPacketSize        = 0x20,
            .bInterval             = 4,
        },
    },
};

static const USBDescIface desc_iface_fight_stick = {
    .bInterfaceNumber              = 0,
    .bNumEndpoints                 = 1,
    .bInterfaceClass               = USB_CLASS_XID,
    .bInterfaceSubClass            = 0x42,
    .bInterfaceProtocol            = 0x00,
    .eps = (USBDescEndpoint[]) {
        {
            .bEndpointAddress      = USB_DIR_IN | 0x01,
            .bmAttributes          = USB_ENDPOINT_XFER_INT,
            .wMaxPacketSize        = 0x40,
            .bInterval             = 4,
        }
    },
};

static const USBDescIface desc_iface_steel_battalion = {
    .bInterfaceNumber              = 0,
    .bNumEndpoints                 = 2,
    .bInterfaceClass               = USB_CLASS_XID,
    .bInterfaceSubClass            = 0x42,
    .bInterfaceProtocol            = 0x00,
    .eps = (USBDescEndpoint[]) {
        {
            .bEndpointAddress      = USB_DIR_IN | 0x02,
            .bmAttributes          = USB_ENDPOINT_XFER_INT,
            .wMaxPacketSize        = 0x20,
            .bInterval             = 4,
        },
        {
            .bEndpointAddress      = USB_DIR_OUT | 0x01,
            .bmAttributes          = USB_ENDPOINT_XFER_INT,
            .wMaxPacketSize        = 0x20,
            .bInterval             = 4,
        },
    },
};

static const USBDescDevice desc_device_xbox_gamepad = {
    .bcdUSB                        = 0x0110,
    .bMaxPacketSize0               = 0x40,
    .bNumConfigurations            = 1,
    .confs = (USBDescConfig[]) {
        {
            .bNumInterfaces        = 1,
            .bConfigurationValue   = 1,
            .bmAttributes          = USB_CFG_ATT_ONE,
            .bMaxPower             = 50,
            .nif = 1,
            .ifs = &desc_iface_xbox_gamepad,
        },
    },
};

static const USBDescDevice desc_device_xbox_fight_stick = {
    .bcdUSB                        = 0x0110,
    .bMaxPacketSize0               = 0x40,
    .bNumConfigurations            = 1,
    .confs = (USBDescConfig[]) {
        {
            .bNumInterfaces        = 1,
            .bConfigurationValue   = 1,
            .bmAttributes          = USB_CFG_ATT_ONE,
            .bMaxPower             = 50,
            .nif = 1,
            .ifs = &desc_iface_fight_stick,
        },
    },
};

static const USBDescDevice desc_device_steel_battalion = {
    .bcdUSB                        = 0x0110,
    .bMaxPacketSize0               = 0x40,
    .bNumConfigurations            = 1,
    .confs = (USBDescConfig[]) {
        {
            .bNumInterfaces        = 1,
            .bConfigurationValue   = 1,
            .bmAttributes          = USB_CFG_ATT_ONE,
            .bMaxPower             = 50,
            .nif = 1,
            .ifs = &desc_iface_steel_battalion,
        },
    },
};

static const USBDesc desc_xbox_gamepad = {
    .id = {
        .idVendor          = USB_VENDOR_MICROSOFT,
        .idProduct         = 0x0202,
        .bcdDevice         = 0x0100,
        .iManufacturer     = STR_MANUFACTURER,
        .iProduct          = STR_PRODUCT,
        .iSerialNumber     = STR_SERIALNUMBER,
    },
    .full = &desc_device_xbox_gamepad,
    .str  = desc_strings,
};

static const USBDesc desc_xbox_gamepad_s = {
    .id = {
        .idVendor          = USB_VENDOR_MICROSOFT,
        .idProduct         = 0x0289,
        .bcdDevice         = 0x0100,
        .iManufacturer     = STR_MANUFACTURER,
        .iProduct          = STR_PRODUCT,
        .iSerialNumber     = STR_SERIALNUMBER,
    },
    .full = &desc_device_xbox_gamepad,
    .str  = desc_strings,
};

static const USBDesc desc_xbox_fight_stick = {
    .id = {
        .idVendor          = USB_VENDOR_HORI,
        .idProduct         = 0x0001,
        .bcdDevice         = 0x0100,
        .iManufacturer     = STR_MANUFACTURER,
        .iProduct          = STR_PRODUCT,
        .iSerialNumber     = STR_SERIALNUMBER,
    },
    .full = &desc_device_xbox_fight_stick,
    .str  = desc_strings,
};

static const USBDesc desc_xbox_steel_battalion = {
    .id = {
        .idVendor          = USB_VENDOR_CAPCOM,
        .idProduct         = 0xd000,
        .bcdDevice         = 0x0100,
        .iManufacturer     = STR_MANUFACTURER,
        .iProduct          = STR_PRODUCT,
        .iSerialNumber     = STR_SERIALNUMBER,
    },
    .full = &desc_device_steel_battalion,
    .str  = desc_strings,
};

static const XIDDesc desc_xid_xbox_gamepad = {
    .bLength              = 0x10,
    .bDescriptorType      = USB_DT_XID,
    .bcdXid               = 0x100,
    .bType                = 1,
    .bSubType             = 1,
    .bMaxInputReportSize  = 20,
    .bMaxOutputReportSize = 6,
    .wAlternateProductIds = { 0xFFFF, 0xFFFF, 0xFFFF, 0xFFFF },
};

static const XIDDesc desc_xid_xbox_gamepad_s = {
    .bLength              = 0x10,
    .bDescriptorType      = USB_DT_XID,
    .bcdXid               = 0x100,
    .bType                = 1,
    .bSubType             = 2,
    .bMaxInputReportSize  = 20,
    .bMaxOutputReportSize = 6,
    .wAlternateProductIds = { 0xFFFF, 0xFFFF, 0xFFFF, 0xFFFF },
};

static const XIDDesc desc_xid_xbox_fight_stick = {
    .bLength              = 0x10,
    .bDescriptorType      = USB_DT_XID,
    .bcdXid               = 0x100,
    .bType                = 1,
    .bSubType             = 0x20,
    .bMaxInputReportSize  = 20,
    .bMaxOutputReportSize = 6,
    .wAlternateProductIds = { 0xFFFF, 0xFFFF, 0xFFFF, 0xFFFF },
};

static const XIDDesc desc_xid_steel_battalion = {
    .bLength              = 0x10,
    .bDescriptorType      = USB_DT_XID,
    .bcdXid               = 0x100,
    .bType                = 128,
    .bSubType             = 1,
    .bMaxInputReportSize  = 26,
    .bMaxOutputReportSize = 32,
    .wAlternateProductIds = { 0xFFFF, 0xFFFF, 0xFFFF, 0xFFFF },
};

static void update_output(USBXIDGamepadState *s)
=======
void update_output(USBXIDGamepadState *s)
>>>>>>> ae564a97
{
    if (xemu_input_get_test_mode()) {
        // Don't report changes if we are testing the controller while running
        return;
    }

    ControllerState *state = xemu_input_get_bound(s->device_index);
    assert(state);
    state->gp.rumble_l = s->out_state.left_actuator_strength;
    state->gp.rumble_r = s->out_state.right_actuator_strength;
    xemu_input_update_rumble(state);
}

void update_input(USBXIDGamepadState *s)
{
    if (xemu_input_get_test_mode()) {
        // Don't report changes if we are testing the controller while running
        return;
    }

    ControllerState *state = xemu_input_get_bound(s->device_index);
    assert(state);
    xemu_input_update_controller(state);

    const int button_map_analog[6][2] = {
        { GAMEPAD_A,     CONTROLLER_BUTTON_A     },
        { GAMEPAD_B,     CONTROLLER_BUTTON_B     },
        { GAMEPAD_X,     CONTROLLER_BUTTON_X     },
        { GAMEPAD_Y,     CONTROLLER_BUTTON_Y     },
        { GAMEPAD_BLACK, CONTROLLER_BUTTON_BLACK },
        { GAMEPAD_WHITE, CONTROLLER_BUTTON_WHITE },
    };

    const int button_map_binary[8][2] = {
        { GAMEPAD_BACK,        CONTROLLER_BUTTON_BACK       },
        { GAMEPAD_START,       CONTROLLER_BUTTON_START      },
        { GAMEPAD_LEFT_THUMB,  CONTROLLER_BUTTON_LSTICK     },
        { GAMEPAD_RIGHT_THUMB, CONTROLLER_BUTTON_RSTICK     },
        { GAMEPAD_DPAD_UP,     CONTROLLER_BUTTON_DPAD_UP    },
        { GAMEPAD_DPAD_DOWN,   CONTROLLER_BUTTON_DPAD_DOWN  },
        { GAMEPAD_DPAD_LEFT,   CONTROLLER_BUTTON_DPAD_LEFT  },
        { GAMEPAD_DPAD_RIGHT,  CONTROLLER_BUTTON_DPAD_RIGHT },
    };

    for (int i = 0; i < 6; i++) {
        int pressed = state->gp.buttons & button_map_analog[i][1];
        s->in_state.bAnalogButtons[button_map_analog[i][0]] = pressed ? 0xff : 0;
    }

    s->in_state.wButtons = 0;
    for (int i = 0; i < 8; i++) {
        if (state->gp.buttons & button_map_binary[i][1]) {
            s->in_state.wButtons |= BUTTON_MASK(button_map_binary[i][0]);
        }
    }

    s->in_state.bAnalogButtons[GAMEPAD_LEFT_TRIGGER] = state->gp.axis[CONTROLLER_AXIS_LTRIG] >> 7;
    s->in_state.bAnalogButtons[GAMEPAD_RIGHT_TRIGGER] = state->gp.axis[CONTROLLER_AXIS_RTRIG] >> 7;
    s->in_state.sThumbLX = state->gp.axis[CONTROLLER_AXIS_LSTICK_X];
    s->in_state.sThumbLY = state->gp.axis[CONTROLLER_AXIS_LSTICK_Y];
    s->in_state.sThumbRX = state->gp.axis[CONTROLLER_AXIS_RSTICK_X];
    s->in_state.sThumbRY = state->gp.axis[CONTROLLER_AXIS_RSTICK_Y];
}

void usb_xid_handle_reset(USBDevice *dev)
{
    DPRINTF("xid reset\n");
}

void usb_xid_handle_control(USBDevice *dev, USBPacket *p,
               int request, int value, int index, int length, uint8_t *data)
{
    USBXIDGamepadState *s = DO_UPCAST(USBXIDGamepadState, dev, dev);

    DPRINTF("xid handle_control 0x%x 0x%x\n", request, value);

    int ret = usb_desc_handle_control(dev, p, request, value, index, length, data);
    if (ret >= 0) {
        DPRINTF("xid handled by usb_desc_handle_control: %d\n", ret);
        return;
    }

    switch (request) {
    /* HID requests */
    case ClassInterfaceRequest | HID_GET_REPORT:
        DPRINTF("xid GET_REPORT 0x%x\n", value);
        update_input(s);
        if (value == 0x0100) { /* input */
            if (length <= s->in_state.bLength) {
                memcpy(data, &s->in_state, s->in_state.bLength);
                p->actual_length = length;
            } else {
                p->status = USB_RET_STALL;
            }
        } else {
            p->status = USB_RET_STALL;
            assert(false);
        }
        break;
    case ClassInterfaceOutRequest | HID_SET_REPORT:
        DPRINTF("xid SET_REPORT 0x%x\n", value);
        if (value == 0x0200) { /* output */
            /* Read length, then the entire packet */
            if (length == s->out_state.length) {
                memcpy(&s->out_state, data, sizeof(s->out_state));

                /* FIXME: This should also be a STALL */
                assert(s->out_state.length == sizeof(s->out_state));

                p->actual_length = length;
            } else {
                p->status = USB_RET_STALL;
            }
            update_output(s);
        } else {
            p->status = USB_RET_STALL;
            assert(false);
        }
        break;
    /* XID requests */
    case VendorInterfaceRequest | USB_REQ_GET_DESCRIPTOR:
        DPRINTF("xid GET_DESCRIPTOR 0x%x\n", value);
        if (value == 0x4200) {
            assert(s->xid_desc->bLength <= length);
            memcpy(data, s->xid_desc, s->xid_desc->bLength);
            p->actual_length = s->xid_desc->bLength;
        } else {
            p->status = USB_RET_STALL;
            assert(false);
        }
        break;
    case VendorInterfaceRequest | XID_GET_CAPABILITIES:
        DPRINTF("xid XID_GET_CAPABILITIES 0x%x\n", value);
        if (value == 0x0100) {
            if (length > s->in_state_capabilities.bLength) {
                length = s->in_state_capabilities.bLength;
            }
            memcpy(data, &s->in_state_capabilities, length);
            p->actual_length = length;
        } else if (value == 0x0200) {
            if (length > s->out_state_capabilities.length) {
                length = s->out_state_capabilities.length;
            }
            memcpy(data, &s->out_state_capabilities, length);
            p->actual_length = length;
        } else {
            p->status = USB_RET_STALL;
            assert(false);
        }
        break;
    case ((USB_DIR_IN|USB_TYPE_CLASS|USB_RECIP_DEVICE)<<8)
             | USB_REQ_GET_DESCRIPTOR:
        /* FIXME: ! */
        DPRINTF("xid unknown xpad request 0x%x: value = 0x%x\n",
                request, value);
        memset(data, 0x00, length);
        //FIXME: Intended for the hub: usbd_get_hub_descriptor, UT_READ_CLASS?!
        p->status = USB_RET_STALL;
        //assert(false);
        break;
    case ((USB_DIR_OUT|USB_TYPE_STANDARD|USB_RECIP_ENDPOINT)<<8)
             | USB_REQ_CLEAR_FEATURE:
        /* FIXME: ! */
        DPRINTF("xid unknown xpad request 0x%x: value = 0x%x\n",
                request, value);
        memset(data, 0x00, length);
        p->status = USB_RET_STALL;
        break;
    default:
        DPRINTF("xid USB stalled on request 0x%x value 0x%x\n", request, value);
        p->status = USB_RET_STALL;
        assert(false);
        break;
    }
}

#if 0
void usb_xid_handle_destroy(USBDevice *dev)
{
    USBXIDGamepadState *s = DO_UPCAST(USBXIDGamepadState, dev, dev);
    DPRINTF("xid handle_destroy\n");
}
#endif

void usb_xbox_gamepad_unrealize(USBDevice *dev)
{
<<<<<<< HEAD
    USBXIDGamepadState *s = USB_XID(dev);
    usb_desc_create_serial(dev);
    usb_desc_init(dev);
    s->intr = usb_ep_get(dev, USB_TOKEN_IN, 2);

    s->in_state.bLength = sizeof(s->in_state);
    s->in_state.bReportId = 0;

    s->out_state.length = sizeof(s->out_state);
    s->out_state.report_id = 0;

    s->xid_desc = &desc_xid_xbox_gamepad;

    memset(&s->in_state_capabilities, 0xFF, sizeof(s->in_state_capabilities));
    s->in_state_capabilities.bLength = sizeof(s->in_state_capabilities);
    s->in_state_capabilities.bReportId = 0;

    memset(&s->out_state_capabilities, 0xFF, sizeof(s->out_state_capabilities));
    s->out_state_capabilities.length = sizeof(s->out_state_capabilities);
    s->out_state_capabilities.report_id = 0;
}

static void usb_xbox_gamepad_s_realize(USBDevice *dev, Error **errp)
{
    USBXIDGamepadState *s = USB_XID_S(dev);
    usb_desc_create_serial(dev);
    usb_desc_init(dev);
    s->intr = usb_ep_get(dev, USB_TOKEN_IN, 2);

    s->in_state.bLength = sizeof(s->in_state);
    s->in_state.bReportId = 0;

    s->out_state.length = sizeof(s->out_state);
    s->out_state.report_id = 0;

    s->xid_desc = &desc_xid_xbox_gamepad_s;

    memset(&s->in_state_capabilities, 0xFF, sizeof(s->in_state_capabilities));
    s->in_state_capabilities.bLength = sizeof(s->in_state_capabilities);
    s->in_state_capabilities.bReportId = 0;

    memset(&s->out_state_capabilities, 0xFF, sizeof(s->out_state_capabilities));
    s->out_state_capabilities.length = sizeof(s->out_state_capabilities);
    s->out_state_capabilities.report_id = 0;
}

static void usb_xbox_fight_stick_realize(USBDevice *dev, Error **errp)
{
    USBXIDGamepadState *s = USB_XID_FS(dev);
    usb_desc_create_serial(dev);
    usb_desc_init(dev);
    s->intr = usb_ep_get(dev, USB_TOKEN_IN, 2);

    s->in_state.bLength = sizeof(s->in_state);
    s->in_state.bReportId = 0;

    s->out_state.length = sizeof(s->out_state);
    s->out_state.report_id = 0;

    s->xid_desc = &desc_xid_xbox_fight_stick;

    memset(&s->in_state_capabilities, 0xFF, sizeof(s->in_state_capabilities));
    s->in_state_capabilities.bLength = sizeof(s->in_state_capabilities);
    s->in_state_capabilities.bReportId = 0;

    memset(&s->out_state_capabilities, 0xFF, sizeof(s->out_state_capabilities));
    s->out_state_capabilities.length = sizeof(s->out_state_capabilities);
    s->out_state_capabilities.report_id = 0;
}

static void usb_steel_battalion_realize(USBDevice *dev, Error **errp)
{
    USBXIDSteelBattalionState *s = USB_XID_SB(dev);
    usb_desc_create_serial(dev);
    usb_desc_init(dev);
    s->intr = usb_ep_get(dev, USB_TOKEN_IN, 2);

    s->in_state.bLength = sizeof(s->in_state);
    s->in_state.bReportId = 0;

    s->out_state.length = sizeof(s->out_state);
    s->out_state.report_id = 0;

    s->xid_desc = &desc_xid_steel_battalion;

    memset(&s->in_state_capabilities, 0xFF, sizeof(s->in_state_capabilities));
    s->in_state_capabilities.bLength = sizeof(s->in_state_capabilities);
    s->in_state_capabilities.bReportId = 0;

    memset(&s->out_state_capabilities, 0xFF, sizeof(s->out_state_capabilities));
    s->out_state_capabilities.length = sizeof(s->out_state_capabilities);
    s->out_state_capabilities.report_id = 0;
}

static Property xid_properties[] = {
    DEFINE_PROP_UINT8("index", USBXIDGamepadState, device_index, 0),
    DEFINE_PROP_END_OF_LIST(),
};

static Property xid_sb_properties[] = {
    DEFINE_PROP_UINT8("index", USBXIDSteelBattalionState, device_index, 0),
    DEFINE_PROP_END_OF_LIST(),
};

static const VMStateDescription vmstate_usb_xbox = {
    .name = TYPE_USB_XID,
    .version_id = 1,
    .minimum_version_id = 1,
    .fields = (VMStateField[]) {
        VMSTATE_USB_DEVICE(dev, USBXIDGamepadState),
        // FIXME
        VMSTATE_END_OF_LIST()
    },
};

static const VMStateDescription vmstate_usb_xbox_s = {
    .name = TYPE_USB_XID_ALT,
    .version_id = 1,
    .minimum_version_id = 1,
    .fields = (VMStateField[]) {
        VMSTATE_USB_DEVICE(dev, USBXIDGamepadState),
        // FIXME
        VMSTATE_END_OF_LIST()
    },
};

static const VMStateDescription vmstate_usb_fight_stick = {
    .name = TYPE_USB_XID_FS,
    .version_id = 1,
    .minimum_version_id = 1,
    .fields = (VMStateField[]) {
        VMSTATE_USB_DEVICE(dev, USBXIDGamepadState),
        // FIXME
        VMSTATE_END_OF_LIST()
    },
};

static const VMStateDescription vmstate_usb_sb = {
    .name = TYPE_USB_XID_SB,
    .version_id = 1,
    .minimum_version_id = 1,
    .fields = (VMStateField[]) {
        VMSTATE_USB_DEVICE(dev, USBXIDSteelBattalionState),
        // FIXME
        VMSTATE_END_OF_LIST()
    },
};

static void usb_xbox_gamepad_class_initfn(ObjectClass *klass, void *data)
{
    DeviceClass *dc = DEVICE_CLASS(klass);
    USBDeviceClass *uc = USB_DEVICE_CLASS(klass);

    uc->product_desc   = "Microsoft Xbox Controller";
    uc->usb_desc       = &desc_xbox_gamepad;
    uc->realize        = usb_xbox_gamepad_realize;
    uc->unrealize      = usb_xbox_gamepad_unrealize;
    usb_xid_class_initfn(klass, data);
    set_bit(DEVICE_CATEGORY_INPUT, dc->categories);
    dc->vmsd  = &vmstate_usb_xbox;
    device_class_set_props(dc, xid_properties);
    dc->desc  = "Microsoft Xbox Controller";
}

static void usb_xbox_gamepad_s_class_initfn(ObjectClass *klass, void *data)
{
    DeviceClass *dc = DEVICE_CLASS(klass);
    USBDeviceClass *uc = USB_DEVICE_CLASS(klass);

    uc->product_desc   = "Microsoft Xbox Controller S";
    uc->usb_desc       = &desc_xbox_gamepad_s;
    uc->realize        = usb_xbox_gamepad_s_realize;
    uc->unrealize      = usb_xbox_gamepad_unrealize;
    usb_xid_class_initfn(klass, data);
    set_bit(DEVICE_CATEGORY_INPUT, dc->categories);
    dc->vmsd  = &vmstate_usb_xbox_s;
    device_class_set_props(dc, xid_properties);
    dc->desc  = "Microsoft Xbox Controller S";
}

static void usb_xbox_fight_stick_class_initfn(ObjectClass *klass, void *data)
{
    DeviceClass *dc = DEVICE_CLASS(klass);
    USBDeviceClass *uc = USB_DEVICE_CLASS(klass);

    uc->product_desc   = "Xbox Fight Stick";
    uc->usb_desc       = &desc_xbox_fight_stick;
    uc->realize        = usb_xbox_fight_stick_realize;
    uc->unrealize      = usb_xbox_gamepad_unrealize;
    usb_xid_class_initfn(klass, data);
    set_bit(DEVICE_CATEGORY_INPUT, dc->categories);
    dc->vmsd  = &vmstate_usb_fight_stick;
    device_class_set_props(dc, xid_properties);
    dc->desc  = "Xbox Fight Stick";
}

static void usb_steel_battalion_class_initfn(ObjectClass *klass, void *data)
{
    DeviceClass *dc = DEVICE_CLASS(klass);
    USBDeviceClass *uc = USB_DEVICE_CLASS(klass);

    uc->product_desc   = "Steel Battalion Controller";
    uc->usb_desc       = &desc_xbox_steel_battalion;
    uc->realize        = usb_steel_battalion_realize;
    uc->unrealize      = usb_xbox_gamepad_unrealize;
    usb_xid_class_initfn(klass, data);
    set_bit(DEVICE_CATEGORY_INPUT, dc->categories);
    dc->vmsd  = &vmstate_usb_sb;
    device_class_set_props(dc, xid_sb_properties);
    dc->desc  = "Steel Battalion Controller";
}

static const TypeInfo usb_xbox_gamepad_info = {
    .name          = TYPE_USB_XID,
    .parent        = TYPE_USB_DEVICE,
    .instance_size = sizeof(USBXIDGamepadState),
    .class_init    = usb_xbox_gamepad_class_initfn,
};

static const TypeInfo usb_xbox_gamepad_s_info = {
    .name          = TYPE_USB_XID_ALT,
    .parent        = TYPE_USB_DEVICE,
    .instance_size = sizeof(USBXIDGamepadState),
    .class_init    = usb_xbox_gamepad_s_class_initfn,
};

static const TypeInfo usb_xbox_fight_stick_info = {
    .name          = TYPE_USB_XID_FS,
    .parent        = TYPE_USB_DEVICE,
    .instance_size = sizeof(USBXIDGamepadState),
    .class_init    = usb_xbox_fight_stick_class_initfn,
};

static const TypeInfo usb_steel_battalion_info = {
    .name          = TYPE_USB_XID_SB,
    .parent        = TYPE_USB_DEVICE,
    .instance_size = sizeof(USBXIDSteelBattalionState),
    .class_init    = usb_steel_battalion_class_initfn,
};

static void usb_xid_register_types(void)
{
    type_register_static(&usb_xbox_gamepad_info);
    type_register_static(&usb_xbox_gamepad_s_info);
    type_register_static(&usb_steel_battalion_info);
    type_register_static(&usb_xbox_fight_stick_info);
}

type_init(usb_xid_register_types)

void UpdateControllerState_Gamepad(ControllerState *state, XIDGamepadReport *in_state)
{
    const int button_map_analog[6][2] = {
        { GAMEPAD_A,     CONTROLLER_BUTTON_A     },
        { GAMEPAD_B,     CONTROLLER_BUTTON_B     },
        { GAMEPAD_X,     CONTROLLER_BUTTON_X     },
        { GAMEPAD_Y,     CONTROLLER_BUTTON_Y     },
        { GAMEPAD_BLACK, CONTROLLER_BUTTON_BLACK },
        { GAMEPAD_WHITE, CONTROLLER_BUTTON_WHITE },
    };

    const int button_map_binary[8][2] = {
        { GAMEPAD_BACK,        CONTROLLER_BUTTON_BACK       },
        { GAMEPAD_START,       CONTROLLER_BUTTON_START      },
        { GAMEPAD_LEFT_THUMB,  CONTROLLER_BUTTON_LSTICK     },
        { GAMEPAD_RIGHT_THUMB, CONTROLLER_BUTTON_RSTICK     },
        { GAMEPAD_DPAD_UP,     CONTROLLER_BUTTON_DPAD_UP    },
        { GAMEPAD_DPAD_DOWN,   CONTROLLER_BUTTON_DPAD_DOWN  },
        { GAMEPAD_DPAD_LEFT,   CONTROLLER_BUTTON_DPAD_LEFT  },
        { GAMEPAD_DPAD_RIGHT,  CONTROLLER_BUTTON_DPAD_RIGHT },
    };

    state->gp.buttons = 0;
    for (int i = 0; i < 6; i++) {
        state->gp.analog_buttons[i] = in_state->bAnalogButtons[button_map_analog[i][0]];
        if(state->gp.analog_buttons[i] > 10)
            state->gp.buttons |= button_map_analog[i][1];
    }

    for (int i = 0; i < 8; i++) {
        if(in_state->wButtons & BUTTON_MASK(button_map_binary[i][0]))
            state->gp.buttons |= button_map_binary[i][1];
    }

    state->gp.axis[CONTROLLER_AXIS_LTRIG] = (int16_t)(0x7fffL * in_state->bAnalogButtons[GAMEPAD_LEFT_TRIGGER] / 255);
    state->gp.axis[CONTROLLER_AXIS_RTRIG] = (int16_t)(0x7fffL * in_state->bAnalogButtons[GAMEPAD_RIGHT_TRIGGER] / 255);
    state->gp.axis[CONTROLLER_AXIS_LSTICK_X] = in_state->sThumbLX;
    state->gp.axis[CONTROLLER_AXIS_LSTICK_Y] = in_state->sThumbLY;
    state->gp.axis[CONTROLLER_AXIS_RSTICK_X] = in_state->sThumbRX;
    state->gp.axis[CONTROLLER_AXIS_RSTICK_Y] = in_state->sThumbRY;

    memcpy(&state->buttons, &state->gp.buttons, sizeof(state->buttons));
    memcpy(state->analog_buttons, state->gp.analog_buttons, sizeof(state->gp.analog_buttons));
    memcpy(state->axis, state->gp.axis, sizeof(state->gp.axis));
}

void UpdateControllerState_SteelBattalionController(ControllerState *state, XIDSteelBattalionReport *in_state)
{
    state->sbc.buttons = (uint64_t)in_state->dwButtons;
    state->sbc.buttons |= ((uint64_t)in_state->bMoreButtons) << 32;
    state->sbc.toggleSwitches = in_state->bMoreButtons & 0x7C;

    state->sbc.axis[SBC_AXIS_SIGHT_CHANGE_X] = in_state->sSightChangeX;
    state->sbc.axis[SBC_AXIS_SIGHT_CHANGE_Y] = in_state->sSightChangeY;
    state->sbc.axis[SBC_AXIS_AIMING_X] = (int16_t)((in_state->bAimingX - 128) << 8); // Convert from uint8_t to int16_t
    state->sbc.axis[SBC_AXIS_AIMING_Y] = (int16_t)((in_state->bAimingY - 128) << 8); // Convert from uint8_t to int16_t
    state->sbc.axis[SBC_AXIS_ROTATION_LEVER] = in_state->sRotationLever;
    state->sbc.axis[SBC_AXIS_LEFT_PEDAL] = (int16_t)(in_state->wLeftPedal >> 1);     // Convert from uint16_t to int16_t
    state->sbc.axis[SBC_AXIS_MIDDLE_PEDAL] = (int16_t)(in_state->wMiddlePedal >> 1); // Convert from uint16_t to int16_t
    state->sbc.axis[SBC_AXIS_RIGHT_PEDAL] = (int16_t)(in_state->wRightPedal >> 1);   // Convert from uint16_t to int16_t

    state->sbc.gearLever = in_state->ucGearLever;
    state->sbc.tunerDial = in_state->ucTunerDial;
=======
>>>>>>> ae564a97
}<|MERGE_RESOLUTION|>--- conflicted
+++ resolved
@@ -19,26 +19,7 @@
  * License along with this library; if not, see <http://www.gnu.org/licenses/>.
  */
 
-<<<<<<< HEAD
-#include "qemu/osdep.h"
-#include "hw/qdev-properties.h"
-#include "migration/vmstate.h"
-#include "sysemu/sysemu.h"
-#include "hw/hw.h"
-#include "ui/console.h"
-#include "hw/usb.h"
-#include "hw/usb/desc.h"
-#include "hw/xid.h"
-
-//#define DEBUG_XID
-#ifdef DEBUG_XID
-#define DPRINTF printf
-#else
-#define DPRINTF(...)
-#endif
-=======
 #include "xid.h"
->>>>>>> ae564a97
 
 /*
  * http://xbox-linux.cvs.sourceforge.net/viewvc/xbox-linux/kernel-2.6/drivers/usb/input/xpad.c
@@ -57,261 +38,7 @@
     [STR_SERIALNUMBER] = "1",
 };
 
-<<<<<<< HEAD
-typedef struct XIDDesc {
-    uint8_t  bLength;
-    uint8_t  bDescriptorType;
-    uint16_t bcdXid;
-    uint8_t  bType;
-    uint8_t  bSubType;
-    uint8_t  bMaxInputReportSize;
-    uint8_t  bMaxOutputReportSize;
-    uint16_t wAlternateProductIds[4];
-} QEMU_PACKED XIDDesc;
-
-typedef struct XIDGamepadOutputReport {
-    uint8_t  report_id; //FIXME: is this correct?
-    uint8_t  length;
-    uint16_t left_actuator_strength;
-    uint16_t right_actuator_strength;
-} QEMU_PACKED XIDGamepadOutputReport;
-
-typedef struct XIDSteelBattalionOutputReport {
-    uint8_t report_id;
-    uint8_t length;
-    uint8_t notUsed[32];
-} QEMU_PACKED XIDSteelBattalionOutputReport;
-
-typedef struct USBXIDGamepadState {
-    USBDevice              dev;
-    USBEndpoint            *intr;
-    const XIDDesc          *xid_desc;
-    XIDGamepadReport       in_state;
-    XIDGamepadReport       in_state_capabilities;
-    XIDGamepadOutputReport out_state;
-    XIDGamepadOutputReport out_state_capabilities;
-    uint8_t                device_index;
-} USBXIDGamepadState;
-
-typedef struct USBXIDSteelBattalionState {
-    USBDevice                       dev;
-    USBEndpoint                     *intr;
-    const XIDDesc                   *xid_desc;
-    XIDSteelBattalionReport         in_state;
-    XIDSteelBattalionReport         in_state_capabilities;
-    XIDSteelBattalionOutputReport   out_state;
-    XIDSteelBattalionOutputReport   out_state_capabilities;
-    uint8_t                         device_index;
-} USBXIDSteelBattalionState;
-
-static const USBDescIface desc_iface_xbox_gamepad = {
-    .bInterfaceNumber              = 0,
-    .bNumEndpoints                 = 2,
-    .bInterfaceClass               = USB_CLASS_XID,
-    .bInterfaceSubClass            = 0x42,
-    .bInterfaceProtocol            = 0x00,
-    .eps = (USBDescEndpoint[]) {
-        {
-            .bEndpointAddress      = USB_DIR_IN | 0x02,
-            .bmAttributes          = USB_ENDPOINT_XFER_INT,
-            .wMaxPacketSize        = 0x20,
-            .bInterval             = 4,
-        },
-        {
-            .bEndpointAddress      = USB_DIR_OUT | 0x02,
-            .bmAttributes          = USB_ENDPOINT_XFER_INT,
-            .wMaxPacketSize        = 0x20,
-            .bInterval             = 4,
-        },
-    },
-};
-
-static const USBDescIface desc_iface_fight_stick = {
-    .bInterfaceNumber              = 0,
-    .bNumEndpoints                 = 1,
-    .bInterfaceClass               = USB_CLASS_XID,
-    .bInterfaceSubClass            = 0x42,
-    .bInterfaceProtocol            = 0x00,
-    .eps = (USBDescEndpoint[]) {
-        {
-            .bEndpointAddress      = USB_DIR_IN | 0x01,
-            .bmAttributes          = USB_ENDPOINT_XFER_INT,
-            .wMaxPacketSize        = 0x40,
-            .bInterval             = 4,
-        }
-    },
-};
-
-static const USBDescIface desc_iface_steel_battalion = {
-    .bInterfaceNumber              = 0,
-    .bNumEndpoints                 = 2,
-    .bInterfaceClass               = USB_CLASS_XID,
-    .bInterfaceSubClass            = 0x42,
-    .bInterfaceProtocol            = 0x00,
-    .eps = (USBDescEndpoint[]) {
-        {
-            .bEndpointAddress      = USB_DIR_IN | 0x02,
-            .bmAttributes          = USB_ENDPOINT_XFER_INT,
-            .wMaxPacketSize        = 0x20,
-            .bInterval             = 4,
-        },
-        {
-            .bEndpointAddress      = USB_DIR_OUT | 0x01,
-            .bmAttributes          = USB_ENDPOINT_XFER_INT,
-            .wMaxPacketSize        = 0x20,
-            .bInterval             = 4,
-        },
-    },
-};
-
-static const USBDescDevice desc_device_xbox_gamepad = {
-    .bcdUSB                        = 0x0110,
-    .bMaxPacketSize0               = 0x40,
-    .bNumConfigurations            = 1,
-    .confs = (USBDescConfig[]) {
-        {
-            .bNumInterfaces        = 1,
-            .bConfigurationValue   = 1,
-            .bmAttributes          = USB_CFG_ATT_ONE,
-            .bMaxPower             = 50,
-            .nif = 1,
-            .ifs = &desc_iface_xbox_gamepad,
-        },
-    },
-};
-
-static const USBDescDevice desc_device_xbox_fight_stick = {
-    .bcdUSB                        = 0x0110,
-    .bMaxPacketSize0               = 0x40,
-    .bNumConfigurations            = 1,
-    .confs = (USBDescConfig[]) {
-        {
-            .bNumInterfaces        = 1,
-            .bConfigurationValue   = 1,
-            .bmAttributes          = USB_CFG_ATT_ONE,
-            .bMaxPower             = 50,
-            .nif = 1,
-            .ifs = &desc_iface_fight_stick,
-        },
-    },
-};
-
-static const USBDescDevice desc_device_steel_battalion = {
-    .bcdUSB                        = 0x0110,
-    .bMaxPacketSize0               = 0x40,
-    .bNumConfigurations            = 1,
-    .confs = (USBDescConfig[]) {
-        {
-            .bNumInterfaces        = 1,
-            .bConfigurationValue   = 1,
-            .bmAttributes          = USB_CFG_ATT_ONE,
-            .bMaxPower             = 50,
-            .nif = 1,
-            .ifs = &desc_iface_steel_battalion,
-        },
-    },
-};
-
-static const USBDesc desc_xbox_gamepad = {
-    .id = {
-        .idVendor          = USB_VENDOR_MICROSOFT,
-        .idProduct         = 0x0202,
-        .bcdDevice         = 0x0100,
-        .iManufacturer     = STR_MANUFACTURER,
-        .iProduct          = STR_PRODUCT,
-        .iSerialNumber     = STR_SERIALNUMBER,
-    },
-    .full = &desc_device_xbox_gamepad,
-    .str  = desc_strings,
-};
-
-static const USBDesc desc_xbox_gamepad_s = {
-    .id = {
-        .idVendor          = USB_VENDOR_MICROSOFT,
-        .idProduct         = 0x0289,
-        .bcdDevice         = 0x0100,
-        .iManufacturer     = STR_MANUFACTURER,
-        .iProduct          = STR_PRODUCT,
-        .iSerialNumber     = STR_SERIALNUMBER,
-    },
-    .full = &desc_device_xbox_gamepad,
-    .str  = desc_strings,
-};
-
-static const USBDesc desc_xbox_fight_stick = {
-    .id = {
-        .idVendor          = USB_VENDOR_HORI,
-        .idProduct         = 0x0001,
-        .bcdDevice         = 0x0100,
-        .iManufacturer     = STR_MANUFACTURER,
-        .iProduct          = STR_PRODUCT,
-        .iSerialNumber     = STR_SERIALNUMBER,
-    },
-    .full = &desc_device_xbox_fight_stick,
-    .str  = desc_strings,
-};
-
-static const USBDesc desc_xbox_steel_battalion = {
-    .id = {
-        .idVendor          = USB_VENDOR_CAPCOM,
-        .idProduct         = 0xd000,
-        .bcdDevice         = 0x0100,
-        .iManufacturer     = STR_MANUFACTURER,
-        .iProduct          = STR_PRODUCT,
-        .iSerialNumber     = STR_SERIALNUMBER,
-    },
-    .full = &desc_device_steel_battalion,
-    .str  = desc_strings,
-};
-
-static const XIDDesc desc_xid_xbox_gamepad = {
-    .bLength              = 0x10,
-    .bDescriptorType      = USB_DT_XID,
-    .bcdXid               = 0x100,
-    .bType                = 1,
-    .bSubType             = 1,
-    .bMaxInputReportSize  = 20,
-    .bMaxOutputReportSize = 6,
-    .wAlternateProductIds = { 0xFFFF, 0xFFFF, 0xFFFF, 0xFFFF },
-};
-
-static const XIDDesc desc_xid_xbox_gamepad_s = {
-    .bLength              = 0x10,
-    .bDescriptorType      = USB_DT_XID,
-    .bcdXid               = 0x100,
-    .bType                = 1,
-    .bSubType             = 2,
-    .bMaxInputReportSize  = 20,
-    .bMaxOutputReportSize = 6,
-    .wAlternateProductIds = { 0xFFFF, 0xFFFF, 0xFFFF, 0xFFFF },
-};
-
-static const XIDDesc desc_xid_xbox_fight_stick = {
-    .bLength              = 0x10,
-    .bDescriptorType      = USB_DT_XID,
-    .bcdXid               = 0x100,
-    .bType                = 1,
-    .bSubType             = 0x20,
-    .bMaxInputReportSize  = 20,
-    .bMaxOutputReportSize = 6,
-    .wAlternateProductIds = { 0xFFFF, 0xFFFF, 0xFFFF, 0xFFFF },
-};
-
-static const XIDDesc desc_xid_steel_battalion = {
-    .bLength              = 0x10,
-    .bDescriptorType      = USB_DT_XID,
-    .bcdXid               = 0x100,
-    .bType                = 128,
-    .bSubType             = 1,
-    .bMaxInputReportSize  = 26,
-    .bMaxOutputReportSize = 32,
-    .wAlternateProductIds = { 0xFFFF, 0xFFFF, 0xFFFF, 0xFFFF },
-};
-
-static void update_output(USBXIDGamepadState *s)
-=======
 void update_output(USBXIDGamepadState *s)
->>>>>>> ae564a97
 {
     if (xemu_input_get_test_mode()) {
         // Don't report changes if we are testing the controller while running
@@ -498,320 +225,4 @@
 
 void usb_xbox_gamepad_unrealize(USBDevice *dev)
 {
-<<<<<<< HEAD
-    USBXIDGamepadState *s = USB_XID(dev);
-    usb_desc_create_serial(dev);
-    usb_desc_init(dev);
-    s->intr = usb_ep_get(dev, USB_TOKEN_IN, 2);
-
-    s->in_state.bLength = sizeof(s->in_state);
-    s->in_state.bReportId = 0;
-
-    s->out_state.length = sizeof(s->out_state);
-    s->out_state.report_id = 0;
-
-    s->xid_desc = &desc_xid_xbox_gamepad;
-
-    memset(&s->in_state_capabilities, 0xFF, sizeof(s->in_state_capabilities));
-    s->in_state_capabilities.bLength = sizeof(s->in_state_capabilities);
-    s->in_state_capabilities.bReportId = 0;
-
-    memset(&s->out_state_capabilities, 0xFF, sizeof(s->out_state_capabilities));
-    s->out_state_capabilities.length = sizeof(s->out_state_capabilities);
-    s->out_state_capabilities.report_id = 0;
-}
-
-static void usb_xbox_gamepad_s_realize(USBDevice *dev, Error **errp)
-{
-    USBXIDGamepadState *s = USB_XID_S(dev);
-    usb_desc_create_serial(dev);
-    usb_desc_init(dev);
-    s->intr = usb_ep_get(dev, USB_TOKEN_IN, 2);
-
-    s->in_state.bLength = sizeof(s->in_state);
-    s->in_state.bReportId = 0;
-
-    s->out_state.length = sizeof(s->out_state);
-    s->out_state.report_id = 0;
-
-    s->xid_desc = &desc_xid_xbox_gamepad_s;
-
-    memset(&s->in_state_capabilities, 0xFF, sizeof(s->in_state_capabilities));
-    s->in_state_capabilities.bLength = sizeof(s->in_state_capabilities);
-    s->in_state_capabilities.bReportId = 0;
-
-    memset(&s->out_state_capabilities, 0xFF, sizeof(s->out_state_capabilities));
-    s->out_state_capabilities.length = sizeof(s->out_state_capabilities);
-    s->out_state_capabilities.report_id = 0;
-}
-
-static void usb_xbox_fight_stick_realize(USBDevice *dev, Error **errp)
-{
-    USBXIDGamepadState *s = USB_XID_FS(dev);
-    usb_desc_create_serial(dev);
-    usb_desc_init(dev);
-    s->intr = usb_ep_get(dev, USB_TOKEN_IN, 2);
-
-    s->in_state.bLength = sizeof(s->in_state);
-    s->in_state.bReportId = 0;
-
-    s->out_state.length = sizeof(s->out_state);
-    s->out_state.report_id = 0;
-
-    s->xid_desc = &desc_xid_xbox_fight_stick;
-
-    memset(&s->in_state_capabilities, 0xFF, sizeof(s->in_state_capabilities));
-    s->in_state_capabilities.bLength = sizeof(s->in_state_capabilities);
-    s->in_state_capabilities.bReportId = 0;
-
-    memset(&s->out_state_capabilities, 0xFF, sizeof(s->out_state_capabilities));
-    s->out_state_capabilities.length = sizeof(s->out_state_capabilities);
-    s->out_state_capabilities.report_id = 0;
-}
-
-static void usb_steel_battalion_realize(USBDevice *dev, Error **errp)
-{
-    USBXIDSteelBattalionState *s = USB_XID_SB(dev);
-    usb_desc_create_serial(dev);
-    usb_desc_init(dev);
-    s->intr = usb_ep_get(dev, USB_TOKEN_IN, 2);
-
-    s->in_state.bLength = sizeof(s->in_state);
-    s->in_state.bReportId = 0;
-
-    s->out_state.length = sizeof(s->out_state);
-    s->out_state.report_id = 0;
-
-    s->xid_desc = &desc_xid_steel_battalion;
-
-    memset(&s->in_state_capabilities, 0xFF, sizeof(s->in_state_capabilities));
-    s->in_state_capabilities.bLength = sizeof(s->in_state_capabilities);
-    s->in_state_capabilities.bReportId = 0;
-
-    memset(&s->out_state_capabilities, 0xFF, sizeof(s->out_state_capabilities));
-    s->out_state_capabilities.length = sizeof(s->out_state_capabilities);
-    s->out_state_capabilities.report_id = 0;
-}
-
-static Property xid_properties[] = {
-    DEFINE_PROP_UINT8("index", USBXIDGamepadState, device_index, 0),
-    DEFINE_PROP_END_OF_LIST(),
-};
-
-static Property xid_sb_properties[] = {
-    DEFINE_PROP_UINT8("index", USBXIDSteelBattalionState, device_index, 0),
-    DEFINE_PROP_END_OF_LIST(),
-};
-
-static const VMStateDescription vmstate_usb_xbox = {
-    .name = TYPE_USB_XID,
-    .version_id = 1,
-    .minimum_version_id = 1,
-    .fields = (VMStateField[]) {
-        VMSTATE_USB_DEVICE(dev, USBXIDGamepadState),
-        // FIXME
-        VMSTATE_END_OF_LIST()
-    },
-};
-
-static const VMStateDescription vmstate_usb_xbox_s = {
-    .name = TYPE_USB_XID_ALT,
-    .version_id = 1,
-    .minimum_version_id = 1,
-    .fields = (VMStateField[]) {
-        VMSTATE_USB_DEVICE(dev, USBXIDGamepadState),
-        // FIXME
-        VMSTATE_END_OF_LIST()
-    },
-};
-
-static const VMStateDescription vmstate_usb_fight_stick = {
-    .name = TYPE_USB_XID_FS,
-    .version_id = 1,
-    .minimum_version_id = 1,
-    .fields = (VMStateField[]) {
-        VMSTATE_USB_DEVICE(dev, USBXIDGamepadState),
-        // FIXME
-        VMSTATE_END_OF_LIST()
-    },
-};
-
-static const VMStateDescription vmstate_usb_sb = {
-    .name = TYPE_USB_XID_SB,
-    .version_id = 1,
-    .minimum_version_id = 1,
-    .fields = (VMStateField[]) {
-        VMSTATE_USB_DEVICE(dev, USBXIDSteelBattalionState),
-        // FIXME
-        VMSTATE_END_OF_LIST()
-    },
-};
-
-static void usb_xbox_gamepad_class_initfn(ObjectClass *klass, void *data)
-{
-    DeviceClass *dc = DEVICE_CLASS(klass);
-    USBDeviceClass *uc = USB_DEVICE_CLASS(klass);
-
-    uc->product_desc   = "Microsoft Xbox Controller";
-    uc->usb_desc       = &desc_xbox_gamepad;
-    uc->realize        = usb_xbox_gamepad_realize;
-    uc->unrealize      = usb_xbox_gamepad_unrealize;
-    usb_xid_class_initfn(klass, data);
-    set_bit(DEVICE_CATEGORY_INPUT, dc->categories);
-    dc->vmsd  = &vmstate_usb_xbox;
-    device_class_set_props(dc, xid_properties);
-    dc->desc  = "Microsoft Xbox Controller";
-}
-
-static void usb_xbox_gamepad_s_class_initfn(ObjectClass *klass, void *data)
-{
-    DeviceClass *dc = DEVICE_CLASS(klass);
-    USBDeviceClass *uc = USB_DEVICE_CLASS(klass);
-
-    uc->product_desc   = "Microsoft Xbox Controller S";
-    uc->usb_desc       = &desc_xbox_gamepad_s;
-    uc->realize        = usb_xbox_gamepad_s_realize;
-    uc->unrealize      = usb_xbox_gamepad_unrealize;
-    usb_xid_class_initfn(klass, data);
-    set_bit(DEVICE_CATEGORY_INPUT, dc->categories);
-    dc->vmsd  = &vmstate_usb_xbox_s;
-    device_class_set_props(dc, xid_properties);
-    dc->desc  = "Microsoft Xbox Controller S";
-}
-
-static void usb_xbox_fight_stick_class_initfn(ObjectClass *klass, void *data)
-{
-    DeviceClass *dc = DEVICE_CLASS(klass);
-    USBDeviceClass *uc = USB_DEVICE_CLASS(klass);
-
-    uc->product_desc   = "Xbox Fight Stick";
-    uc->usb_desc       = &desc_xbox_fight_stick;
-    uc->realize        = usb_xbox_fight_stick_realize;
-    uc->unrealize      = usb_xbox_gamepad_unrealize;
-    usb_xid_class_initfn(klass, data);
-    set_bit(DEVICE_CATEGORY_INPUT, dc->categories);
-    dc->vmsd  = &vmstate_usb_fight_stick;
-    device_class_set_props(dc, xid_properties);
-    dc->desc  = "Xbox Fight Stick";
-}
-
-static void usb_steel_battalion_class_initfn(ObjectClass *klass, void *data)
-{
-    DeviceClass *dc = DEVICE_CLASS(klass);
-    USBDeviceClass *uc = USB_DEVICE_CLASS(klass);
-
-    uc->product_desc   = "Steel Battalion Controller";
-    uc->usb_desc       = &desc_xbox_steel_battalion;
-    uc->realize        = usb_steel_battalion_realize;
-    uc->unrealize      = usb_xbox_gamepad_unrealize;
-    usb_xid_class_initfn(klass, data);
-    set_bit(DEVICE_CATEGORY_INPUT, dc->categories);
-    dc->vmsd  = &vmstate_usb_sb;
-    device_class_set_props(dc, xid_sb_properties);
-    dc->desc  = "Steel Battalion Controller";
-}
-
-static const TypeInfo usb_xbox_gamepad_info = {
-    .name          = TYPE_USB_XID,
-    .parent        = TYPE_USB_DEVICE,
-    .instance_size = sizeof(USBXIDGamepadState),
-    .class_init    = usb_xbox_gamepad_class_initfn,
-};
-
-static const TypeInfo usb_xbox_gamepad_s_info = {
-    .name          = TYPE_USB_XID_ALT,
-    .parent        = TYPE_USB_DEVICE,
-    .instance_size = sizeof(USBXIDGamepadState),
-    .class_init    = usb_xbox_gamepad_s_class_initfn,
-};
-
-static const TypeInfo usb_xbox_fight_stick_info = {
-    .name          = TYPE_USB_XID_FS,
-    .parent        = TYPE_USB_DEVICE,
-    .instance_size = sizeof(USBXIDGamepadState),
-    .class_init    = usb_xbox_fight_stick_class_initfn,
-};
-
-static const TypeInfo usb_steel_battalion_info = {
-    .name          = TYPE_USB_XID_SB,
-    .parent        = TYPE_USB_DEVICE,
-    .instance_size = sizeof(USBXIDSteelBattalionState),
-    .class_init    = usb_steel_battalion_class_initfn,
-};
-
-static void usb_xid_register_types(void)
-{
-    type_register_static(&usb_xbox_gamepad_info);
-    type_register_static(&usb_xbox_gamepad_s_info);
-    type_register_static(&usb_steel_battalion_info);
-    type_register_static(&usb_xbox_fight_stick_info);
-}
-
-type_init(usb_xid_register_types)
-
-void UpdateControllerState_Gamepad(ControllerState *state, XIDGamepadReport *in_state)
-{
-    const int button_map_analog[6][2] = {
-        { GAMEPAD_A,     CONTROLLER_BUTTON_A     },
-        { GAMEPAD_B,     CONTROLLER_BUTTON_B     },
-        { GAMEPAD_X,     CONTROLLER_BUTTON_X     },
-        { GAMEPAD_Y,     CONTROLLER_BUTTON_Y     },
-        { GAMEPAD_BLACK, CONTROLLER_BUTTON_BLACK },
-        { GAMEPAD_WHITE, CONTROLLER_BUTTON_WHITE },
-    };
-
-    const int button_map_binary[8][2] = {
-        { GAMEPAD_BACK,        CONTROLLER_BUTTON_BACK       },
-        { GAMEPAD_START,       CONTROLLER_BUTTON_START      },
-        { GAMEPAD_LEFT_THUMB,  CONTROLLER_BUTTON_LSTICK     },
-        { GAMEPAD_RIGHT_THUMB, CONTROLLER_BUTTON_RSTICK     },
-        { GAMEPAD_DPAD_UP,     CONTROLLER_BUTTON_DPAD_UP    },
-        { GAMEPAD_DPAD_DOWN,   CONTROLLER_BUTTON_DPAD_DOWN  },
-        { GAMEPAD_DPAD_LEFT,   CONTROLLER_BUTTON_DPAD_LEFT  },
-        { GAMEPAD_DPAD_RIGHT,  CONTROLLER_BUTTON_DPAD_RIGHT },
-    };
-
-    state->gp.buttons = 0;
-    for (int i = 0; i < 6; i++) {
-        state->gp.analog_buttons[i] = in_state->bAnalogButtons[button_map_analog[i][0]];
-        if(state->gp.analog_buttons[i] > 10)
-            state->gp.buttons |= button_map_analog[i][1];
-    }
-
-    for (int i = 0; i < 8; i++) {
-        if(in_state->wButtons & BUTTON_MASK(button_map_binary[i][0]))
-            state->gp.buttons |= button_map_binary[i][1];
-    }
-
-    state->gp.axis[CONTROLLER_AXIS_LTRIG] = (int16_t)(0x7fffL * in_state->bAnalogButtons[GAMEPAD_LEFT_TRIGGER] / 255);
-    state->gp.axis[CONTROLLER_AXIS_RTRIG] = (int16_t)(0x7fffL * in_state->bAnalogButtons[GAMEPAD_RIGHT_TRIGGER] / 255);
-    state->gp.axis[CONTROLLER_AXIS_LSTICK_X] = in_state->sThumbLX;
-    state->gp.axis[CONTROLLER_AXIS_LSTICK_Y] = in_state->sThumbLY;
-    state->gp.axis[CONTROLLER_AXIS_RSTICK_X] = in_state->sThumbRX;
-    state->gp.axis[CONTROLLER_AXIS_RSTICK_Y] = in_state->sThumbRY;
-
-    memcpy(&state->buttons, &state->gp.buttons, sizeof(state->buttons));
-    memcpy(state->analog_buttons, state->gp.analog_buttons, sizeof(state->gp.analog_buttons));
-    memcpy(state->axis, state->gp.axis, sizeof(state->gp.axis));
-}
-
-void UpdateControllerState_SteelBattalionController(ControllerState *state, XIDSteelBattalionReport *in_state)
-{
-    state->sbc.buttons = (uint64_t)in_state->dwButtons;
-    state->sbc.buttons |= ((uint64_t)in_state->bMoreButtons) << 32;
-    state->sbc.toggleSwitches = in_state->bMoreButtons & 0x7C;
-
-    state->sbc.axis[SBC_AXIS_SIGHT_CHANGE_X] = in_state->sSightChangeX;
-    state->sbc.axis[SBC_AXIS_SIGHT_CHANGE_Y] = in_state->sSightChangeY;
-    state->sbc.axis[SBC_AXIS_AIMING_X] = (int16_t)((in_state->bAimingX - 128) << 8); // Convert from uint8_t to int16_t
-    state->sbc.axis[SBC_AXIS_AIMING_Y] = (int16_t)((in_state->bAimingY - 128) << 8); // Convert from uint8_t to int16_t
-    state->sbc.axis[SBC_AXIS_ROTATION_LEVER] = in_state->sRotationLever;
-    state->sbc.axis[SBC_AXIS_LEFT_PEDAL] = (int16_t)(in_state->wLeftPedal >> 1);     // Convert from uint16_t to int16_t
-    state->sbc.axis[SBC_AXIS_MIDDLE_PEDAL] = (int16_t)(in_state->wMiddlePedal >> 1); // Convert from uint16_t to int16_t
-    state->sbc.axis[SBC_AXIS_RIGHT_PEDAL] = (int16_t)(in_state->wRightPedal >> 1);   // Convert from uint16_t to int16_t
-
-    state->sbc.gearLever = in_state->ucGearLever;
-    state->sbc.tunerDial = in_state->ucTunerDial;
-=======
->>>>>>> ae564a97
 }
obj-y += zynq_slcr.o
obj-y += xilinx_spips.o
obj-y += arm_gic.o arm_gic_common.o
obj-y += a9scu.o
obj-y += realview_gic.o arm_sysctl.o arm11mpcore.o a9mpcore.o
obj-y += exynos4210_gic.o exynos4210_combiner.o
obj-y += exynos4210_uart.o exynos4210_pwm.o
obj-y += exynos4210_pmu.o exynos4210_mct.o exynos4210_fimd.o
obj-y += exynos4210_rtc.o exynos4210_i2c.o
obj-y += arm_mptimer.o a15mpcore.o
obj-y += armv7m_nvic.o stellaris_enet.o
obj-y += pxa2xx_timer.o pxa2xx_dma.o
obj-y += pxa2xx_lcd.o pxa2xx_mmci.o pxa2xx_pcmcia.o pxa2xx_keypad.o
obj-y += zaurus.o ide/microdrive.o tc6393xb.o
obj-y += omap_lcdc.o omap_dma.o omap_clk.o omap_mmc.o omap_i2c.o \
                omap_gpio.o omap_intc.o omap_uart.o
obj-y += omap_dss.o soc_dma.o omap_gptimer.o omap_synctimer.o \
                omap_gpmc.o omap_sdrc.o omap_spi.o omap_tap.o omap_l4.o
obj-y += tsc210x.o
obj-y += blizzard.o onenand.o cbus.o tusb6010.o usb/hcd-musb.o
obj-y += mst_fpga.o
obj-y += bitbang_i2c.o marvell_88w8618_audio.o
obj-y += framebuffer.o
obj-y += strongarm.o
obj-y += imx_serial.o imx_ccm.o imx_timer.o imx_avic.o
<<<<<<< HEAD
obj-y += kzm.o
obj-$(CONFIG_FDT) += ../device_tree.o
obj-$(CONFIG_KVM) += kvm/arm_gic.o
=======
>>>>>>> 7a2771d1

obj-y := $(addprefix ../,$(obj-y))

obj-y += boot.o collie.o exynos4_boards.o gumstix.o highbank.o
obj-y += integratorcp.o kzm.o mainstone.o musicpal.o nseries.o
obj-y += omap_sx1.o palm.o pic_cpu.o realview.o spitz.o stellaris.o
obj-y += tosa.o versatilepb.o vexpress.o xilinx_zynq.o z2.o

obj-y += armv7m.o exynos4210.o pxa2xx.o pxa2xx_gpio.o pxa2xx_pic.o
obj-y += omap1.o omap2.o<|MERGE_RESOLUTION|>--- conflicted
+++ resolved
@@ -23,12 +23,8 @@
 obj-y += framebuffer.o
 obj-y += strongarm.o
 obj-y += imx_serial.o imx_ccm.o imx_timer.o imx_avic.o
-<<<<<<< HEAD
-obj-y += kzm.o
 obj-$(CONFIG_FDT) += ../device_tree.o
 obj-$(CONFIG_KVM) += kvm/arm_gic.o
-=======
->>>>>>> 7a2771d1
 
 obj-y := $(addprefix ../,$(obj-y))
 

/*
 * QEMU Hypervisor.framework (HVF) support
 *
 * Copyright Google Inc., 2017
 *
 * This work is licensed under the terms of the GNU GPL, version 2 or later.
 * See the COPYING file in the top-level directory.
 *
 */

/* header to be included in non-HVF-specific code */

#ifndef HVF_H
#define HVF_H

#include "cpu.h"
#include "qemu/bitops.h"
#include "exec/memory.h"
#include "sysemu/accel.h"

extern bool hvf_allowed;
#ifdef CONFIG_HVF
<<<<<<< HEAD
=======
#include <Hypervisor/hv.h>
#include <Hypervisor/hv_vmx.h>
#include <Hypervisor/hv_error.h>
#include "target/i386/cpu.h"
>>>>>>> b0ca999a
uint32_t hvf_get_supported_cpuid(uint32_t func, uint32_t idx,
                                 int reg);
#define hvf_enabled() (hvf_allowed)
#else
#define hvf_enabled() 0
#define hvf_get_supported_cpuid(func, idx, reg) 0
#endif

/* Disable HVF if |disable| is 1, otherwise, enable it iff it is supported by
 * the host CPU. Use hvf_enabled() after this to get the result. */
void hvf_disable(int disable);

/* Returns non-0 if the host CPU supports the VMX "unrestricted guest" feature
 * which allows the virtual CPU to directly run in "real mode". If true, this
 * allows QEMU to run several vCPU threads in parallel (see cpus.c). Otherwise,
 * only a a single TCG thread can run, and it will call HVF to run the current
 * instructions, except in case of "real mode" (paging disabled, typically at
 * boot time), or MMIO operations. */

int hvf_sync_vcpus(void);

int hvf_init_vcpu(CPUState *);
int hvf_vcpu_exec(CPUState *);
int hvf_smp_cpu_exec(CPUState *);
void hvf_cpu_synchronize_state(CPUState *);
void hvf_cpu_synchronize_post_reset(CPUState *);
void hvf_cpu_synchronize_post_init(CPUState *);

void hvf_vcpu_destroy(CPUState *);
void hvf_reset_vcpu(CPUState *);
int hvf_put_registers(CPUState *);

#endif<|MERGE_RESOLUTION|>--- conflicted
+++ resolved
@@ -20,13 +20,10 @@
 
 extern bool hvf_allowed;
 #ifdef CONFIG_HVF
-<<<<<<< HEAD
-=======
 #include <Hypervisor/hv.h>
 #include <Hypervisor/hv_vmx.h>
 #include <Hypervisor/hv_error.h>
 #include "target/i386/cpu.h"
->>>>>>> b0ca999a
 uint32_t hvf_get_supported_cpuid(uint32_t func, uint32_t idx,
                                  int reg);
 #define hvf_enabled() (hvf_allowed)

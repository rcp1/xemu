--- conflicted
+++ resolved
@@ -34,19 +34,11 @@
 
 target_ulong read_reg(CPUX86State *env, int reg, int size);
 void write_reg(CPUX86State *env, int reg, target_ulong val, int size);
-<<<<<<< HEAD
-target_ulong read_val_from_reg(uintptr_t reg_ptr, int size);
-void write_val_to_reg(uintptr_t reg_ptr, target_ulong val, int size);
-void write_val_ext(struct CPUX86State *env, uintptr_t ptr, target_ulong val, int size);
-uint8_t *read_mmio(struct CPUX86State *env, target_ulong ptr, int bytes);
-target_ulong read_val_ext(struct CPUX86State *env, uintptr_t ptr, int size);
-=======
 target_ulong read_val_from_reg(target_ulong reg_ptr, int size);
 void write_val_to_reg(target_ulong reg_ptr, target_ulong val, int size);
 void write_val_ext(CPUX86State *env, target_ulong ptr, target_ulong val, int size);
 uint8_t *read_mmio(CPUX86State *env, target_ulong ptr, int bytes);
 target_ulong read_val_ext(CPUX86State *env, target_ulong ptr, int size);
->>>>>>> b67b00e6
 
 void exec_movzx(CPUX86State *env, struct x86_decode *decode);
 void exec_shl(CPUX86State *env, struct x86_decode *decode);

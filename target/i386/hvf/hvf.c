--- conflicted
+++ resolved
@@ -50,12 +50,8 @@
 #include "qemu-common.h"
 #include "qemu/error-report.h"
 
-<<<<<<< HEAD
-#include "hvf_int.h"
-=======
 #include "sysemu/hvf.h"
 #include "sysemu/runstate.h"
->>>>>>> b0ca999a
 #include "hvf-i386.h"
 #include "vmcs.h"
 #include "vmx.h"
@@ -308,7 +304,6 @@
 {
     CPUState *cpu_state = cpu;
     hvf_put_registers(cpu_state);
-    wvmcs(cpu_state->hvf_fd, VMCS_ENTRY_CTLS, 0);
     cpu_state->vcpu_dirty = false;
 }
 
@@ -349,7 +344,7 @@
         if (slot->flags & HVF_SLOT_LOG) {
             memory_region_set_dirty(slot->region, gpa - slot->start, 1);
             hv_vm_protect((hv_gpaddr_t)slot->start, (size_t)slot->size,
-                          HV_MEMORY_READ | HV_MEMORY_WRITE | HV_MEMORY_EXEC);
+                          HV_MEMORY_READ | HV_MEMORY_WRITE);
         }
     }
 
@@ -385,12 +380,12 @@
     if (on) {
         slot->flags |= HVF_SLOT_LOG;
         hv_vm_protect((hv_gpaddr_t)slot->start, (size_t)slot->size,
-                      HV_MEMORY_READ | HV_MEMORY_EXEC);
+                      HV_MEMORY_READ);
     /* stop tracking region*/
     } else {
         slot->flags &= ~HVF_SLOT_LOG;
         hv_vm_protect((hv_gpaddr_t)slot->start, (size_t)slot->size,
-                      HV_MEMORY_READ | HV_MEMORY_WRITE | HV_MEMORY_EXEC);
+                      HV_MEMORY_READ | HV_MEMORY_WRITE);
     }
 }
 
@@ -421,9 +416,7 @@
      * sync of dirty pages is handled elsewhere; just make sure we keep
      * tracking the region.
      */
-#ifndef XBOX
     hvf_set_dirty_tracking(section, 1);
-#endif
 }
 
 static void hvf_region_add(MemoryListener *listener,
@@ -732,8 +725,6 @@
         RFLAGS(env) = rreg(cpu->hvf_fd, HV_X86_RFLAGS);
         env->eflags = RFLAGS(env);
 
-        // printf("rip 0x%llx, exit 0x%llx qual 0x%llx\n", rip, exit_reason, exit_qual);
-
         qemu_mutex_lock_iothread();
 
         update_apic_tpr(cpu);
@@ -769,11 +760,7 @@
                 vmx_set_nmi_blocking(cpu);
             }
 
-<<<<<<< HEAD
-            slot = hvf_find_overlap_slot(gpa, gpa + 1);
-=======
             slot = hvf_find_overlap_slot(gpa, 1);
->>>>>>> b0ca999a
             /* mmio */
             if (ept_emulation_fault(slot, gpa, exit_qual)) {
                 struct x86_decode decode;
